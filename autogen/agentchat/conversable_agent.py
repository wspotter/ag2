# Copyright (c) 2023 - 2024, Owners of https://github.com/ag2ai
#
# SPDX-License-Identifier: Apache-2.0
#
# Portions derived from  https://github.com/microsoft/autogen are under the MIT License.
# SPDX-License-Identifier: MIT
import asyncio
import copy
import functools
import inspect
import json
import logging
import re
import warnings
from collections import defaultdict
from typing import Any, Callable, Dict, List, Literal, Optional, Tuple, Type, TypeVar, Union

from openai import BadRequestError

from autogen.agentchat.chat import _post_process_carryover_item
from autogen.exception_utils import InvalidCarryOverType, SenderRequired

from .._pydantic import BaseModel, model_dump
from ..cache.cache import AbstractCache
from ..code_utils import (
    PYTHON_VARIANTS,
    UNKNOWN,
    check_can_use_docker_or_throw,
    content_str,
    decide_use_docker,
    execute_code,
    extract_code,
    infer_lang,
)
from ..coding.base import CodeExecutor
from ..coding.factory import CodeExecutorFactory
from ..formatting_utils import colored
from ..function_utils import get_function_schema, load_basemodels_if_needed, serialize_to_str
from ..io.base import IOStream
from ..oai.client import ModelClient, OpenAIWrapper
from ..runtime_logging import log_event, log_function_use, log_new_agent, logging_enabled
from .agent import Agent, LLMAgent
from .chat import ChatResult, a_initiate_chats, initiate_chats
from .utils import consolidate_chat_info, gather_usage_summary

__all__ = ("ConversableAgent",)

logger = logging.getLogger(__name__)

F = TypeVar("F", bound=Callable[..., Any])


class ConversableAgent(LLMAgent):
    """(In preview) A class for generic conversable agents which can be configured as assistant or user proxy.

    After receiving each message, the agent will send a reply to the sender unless the msg is a termination msg.
    For example, AssistantAgent and UserProxyAgent are subclasses of this class,
    configured with different default settings.

    To modify auto reply, override `generate_reply` method.
    To disable/enable human response in every turn, set `human_input_mode` to "NEVER" or "ALWAYS".
    To modify the way to get human input, override `get_human_input` method.
    To modify the way to execute code blocks, single code block, or function call, override `execute_code_blocks`,
    `run_code`, and `execute_function` methods respectively.
    """

    DEFAULT_CONFIG = False  # False or dict, the default config for llm inference
    MAX_CONSECUTIVE_AUTO_REPLY = 100  # maximum number of consecutive auto replies (subject to future change)

    DEFAULT_SUMMARY_PROMPT = "Summarize the takeaway from the conversation. Do not add any introductory phrases."
    DEFAULT_SUMMARY_METHOD = "last_msg"
    llm_config: Union[Dict, Literal[False]]

    def __init__(
        self,
        name: str,
        system_message: Optional[Union[str, List]] = "You are a helpful AI Assistant.",
        is_termination_msg: Optional[Callable[[Dict], bool]] = None,
        max_consecutive_auto_reply: Optional[int] = None,
        human_input_mode: Literal["ALWAYS", "NEVER", "TERMINATE"] = "TERMINATE",
        function_map: Optional[Dict[str, Callable]] = None,
        code_execution_config: Union[Dict, Literal[False]] = False,
        llm_config: Optional[Union[Dict, Literal[False]]] = None,
        default_auto_reply: Union[str, Dict] = "",
        description: Optional[str] = None,
        chat_messages: Optional[Dict[Agent, List[Dict]]] = None,
        silent: Optional[bool] = None,
<<<<<<< HEAD
        context_variables: Optional[Dict[str, Any]] = None,
=======
        response_format: Optional[BaseModel] = None,
>>>>>>> 321e833d
    ):
        """
        Args:
            name (str): name of the agent.
            system_message (str or list): system message for the ChatCompletion inference.
            is_termination_msg (function): a function that takes a message in the form of a dictionary
                and returns a boolean value indicating if this received message is a termination message.
                The dict can contain the following keys: "content", "role", "name", "function_call".
            max_consecutive_auto_reply (int): the maximum number of consecutive auto replies.
                default to None (no limit provided, class attribute MAX_CONSECUTIVE_AUTO_REPLY will be used as the limit in this case).
                When set to 0, no auto reply will be generated.
            human_input_mode (str): whether to ask for human inputs every time a message is received.
                Possible values are "ALWAYS", "TERMINATE", "NEVER".
                (1) When "ALWAYS", the agent prompts for human input every time a message is received.
                    Under this mode, the conversation stops when the human input is "exit",
                    or when is_termination_msg is True and there is no human input.
                (2) When "TERMINATE", the agent only prompts for human input only when a termination message is received or
                    the number of auto reply reaches the max_consecutive_auto_reply.
                (3) When "NEVER", the agent will never prompt for human input. Under this mode, the conversation stops
                    when the number of auto reply reaches the max_consecutive_auto_reply or when is_termination_msg is True.
            function_map (dict[str, callable]): Mapping function names (passed to openai) to callable functions, also used for tool calls.
            code_execution_config (dict or False): config for the code execution.
                To disable code execution, set to False. Otherwise, set to a dictionary with the following keys:
                - work_dir (Optional, str): The working directory for the code execution.
                    If None, a default working directory will be used.
                    The default working directory is the "extensions" directory under
                    "path_to_autogen".
                - use_docker (Optional, list, str or bool): The docker image to use for code execution.
                    Default is True, which means the code will be executed in a docker container. A default list of images will be used.
                    If a list or a str of image name(s) is provided, the code will be executed in a docker container
                    with the first image successfully pulled.
                    If False, the code will be executed in the current environment.
                    We strongly recommend using docker for code execution.
                - timeout (Optional, int): The maximum execution time in seconds.
                - last_n_messages (Experimental, int or str): The number of messages to look back for code execution.
                    If set to 'auto', it will scan backwards through all messages arriving since the agent last spoke, which is typically the last time execution was attempted. (Default: auto)
            llm_config (dict or False or None): llm inference configuration.
                Please refer to [OpenAIWrapper.create](/docs/reference/oai/client#create)
                for available options.
                When using OpenAI or Azure OpenAI endpoints, please specify a non-empty 'model' either in `llm_config` or in each config of 'config_list' in `llm_config`.
                To disable llm-based auto reply, set to False.
                When set to None, will use self.DEFAULT_CONFIG, which defaults to False.
            default_auto_reply (str or dict): default auto reply when no code execution or llm-based reply is generated.
            description (str): a short description of the agent. This description is used by other agents
                (e.g. the GroupChatManager) to decide when to call upon this agent. (Default: system_message)
            chat_messages (dict or None): the previous chat messages that this agent had in the past with other agents.
                Can be used to give the agent a memory by providing the chat history. This will allow the agent to
                resume previous had conversations. Defaults to an empty chat history.
            silent (bool or None): (Experimental) whether to print the message sent. If None, will use the value of
                silent in each function.
<<<<<<< HEAD
            context_variables (dict or None): Context variables that provide a persistent context for the agent.
                The passed in context variables will be deep-copied, not referenced.
                Only used in Swarms at this stage.
=======
            response_format(BaseModel): Used to specify structured response format for the agent. Not available for all LLMs.
>>>>>>> 321e833d
        """
        # we change code_execution_config below and we have to make sure we don't change the input
        # in case of UserProxyAgent, without this we could even change the default value {}
        code_execution_config = (
            code_execution_config.copy() if hasattr(code_execution_config, "copy") else code_execution_config
        )

        self._name = name
        # a dictionary of conversations, default value is list
        if chat_messages is None:
            self._oai_messages = defaultdict(list)
        else:
            self._oai_messages = chat_messages

        self._oai_system_message = [{"content": system_message, "role": "system"}]
        self._description = description if description is not None else system_message
        self._is_termination_msg = (
            is_termination_msg
            if is_termination_msg is not None
            else (lambda x: content_str(x.get("content")) == "TERMINATE")
        )
        self.silent = silent
        self._response_format = response_format
        # Take a copy to avoid modifying the given dict
        if isinstance(llm_config, dict):
            try:
                llm_config = copy.deepcopy(llm_config)
            except TypeError as e:
                raise TypeError(
                    "Please implement __deepcopy__ method for each value class in llm_config to support deepcopy."
                    " Refer to the docs for more details: https://ag2ai.github.io/ag2/docs/topics/llm_configuration#adding-http-client-in-llm_config-for-proxy"
                ) from e

        self._validate_llm_config(llm_config)

        if logging_enabled():
            log_new_agent(self, locals())

        # Initialize standalone client cache object.
        self.client_cache = None

        self.human_input_mode = human_input_mode
        self._max_consecutive_auto_reply = (
            max_consecutive_auto_reply if max_consecutive_auto_reply is not None else self.MAX_CONSECUTIVE_AUTO_REPLY
        )
        self._consecutive_auto_reply_counter = defaultdict(int)
        self._max_consecutive_auto_reply_dict = defaultdict(self.max_consecutive_auto_reply)
        self._function_map = (
            {}
            if function_map is None
            else {name: callable for name, callable in function_map.items() if self._assert_valid_name(name)}
        )
        self._default_auto_reply = default_auto_reply
        self._reply_func_list = []
        self._human_input = []
        self.reply_at_receive = defaultdict(bool)
        self.register_reply([Agent, None], ConversableAgent.generate_oai_reply)
        self.register_reply([Agent, None], ConversableAgent.a_generate_oai_reply, ignore_async_in_sync_chat=True)

        self._context_variables = copy.deepcopy(context_variables) if context_variables is not None else {}

        # Setting up code execution.
        # Do not register code execution reply if code execution is disabled.
        if code_execution_config is not False:
            # If code_execution_config is None, set it to an empty dict.
            if code_execution_config is None:
                warnings.warn(
                    "Using None to signal a default code_execution_config is deprecated. "
                    "Use {} to use default or False to disable code execution.",
                    stacklevel=2,
                )
                code_execution_config = {}
            if not isinstance(code_execution_config, dict):
                raise ValueError("code_execution_config must be a dict or False.")

            # We have got a valid code_execution_config.
            self._code_execution_config = code_execution_config

            if self._code_execution_config.get("executor") is not None:
                if "use_docker" in self._code_execution_config:
                    raise ValueError(
                        "'use_docker' in code_execution_config is not valid when 'executor' is set. Use the appropriate arg in the chosen executor instead."
                    )

                if "work_dir" in self._code_execution_config:
                    raise ValueError(
                        "'work_dir' in code_execution_config is not valid when 'executor' is set. Use the appropriate arg in the chosen executor instead."
                    )

                if "timeout" in self._code_execution_config:
                    raise ValueError(
                        "'timeout' in code_execution_config is not valid when 'executor' is set. Use the appropriate arg in the chosen executor instead."
                    )

                # Use the new code executor.
                self._code_executor = CodeExecutorFactory.create(self._code_execution_config)
                self.register_reply([Agent, None], ConversableAgent._generate_code_execution_reply_using_executor)
            else:
                # Legacy code execution using code_utils.
                use_docker = self._code_execution_config.get("use_docker", None)
                use_docker = decide_use_docker(use_docker)
                check_can_use_docker_or_throw(use_docker)
                self._code_execution_config["use_docker"] = use_docker
                self.register_reply([Agent, None], ConversableAgent.generate_code_execution_reply)
        else:
            # Code execution is disabled.
            self._code_execution_config = False

        self.register_reply([Agent, None], ConversableAgent.generate_tool_calls_reply)
        self.register_reply([Agent, None], ConversableAgent.a_generate_tool_calls_reply, ignore_async_in_sync_chat=True)
        self.register_reply([Agent, None], ConversableAgent.generate_function_call_reply)
        self.register_reply(
            [Agent, None], ConversableAgent.a_generate_function_call_reply, ignore_async_in_sync_chat=True
        )
        self.register_reply([Agent, None], ConversableAgent.check_termination_and_human_reply)
        self.register_reply(
            [Agent, None], ConversableAgent.a_check_termination_and_human_reply, ignore_async_in_sync_chat=True
        )

        # Registered hooks are kept in lists, indexed by hookable method, to be called in their order of registration.
        # New hookable methods should be added to this list as required to support new agent capabilities.
        self.hook_lists: Dict[str, List[Callable]] = {
            "process_last_received_message": [],
            "process_all_messages_before_reply": [],
            "process_message_before_send": [],
        }

    def _validate_llm_config(self, llm_config):
        assert llm_config in (None, False) or isinstance(
            llm_config, dict
        ), "llm_config must be a dict or False or None."
        if llm_config is None:
            llm_config = self.DEFAULT_CONFIG
        self.llm_config = self.DEFAULT_CONFIG if llm_config is None else llm_config
        # TODO: more complete validity check
        if self.llm_config in [{}, {"config_list": []}, {"config_list": [{"model": ""}]}]:
            raise ValueError(
                "When using OpenAI or Azure OpenAI endpoints, specify a non-empty 'model' either in 'llm_config' or in each config of 'config_list'."
            )
        self.client = None if self.llm_config is False else OpenAIWrapper(**self.llm_config)

    @staticmethod
    def _is_silent(agent: Agent, silent: Optional[bool] = False) -> bool:
        return agent.silent if agent.silent is not None else silent

    @property
    def name(self) -> str:
        """Get the name of the agent."""
        return self._name

    @property
    def description(self) -> str:
        """Get the description of the agent."""
        return self._description

    @description.setter
    def description(self, description: str):
        """Set the description of the agent."""
        self._description = description

    @property
    def code_executor(self) -> Optional[CodeExecutor]:
        """The code executor used by this agent. Returns None if code execution is disabled."""
        if not hasattr(self, "_code_executor"):
            return None
        return self._code_executor

    def register_reply(
        self,
        trigger: Union[Type[Agent], str, Agent, Callable[[Agent], bool], List],
        reply_func: Callable,
        position: int = 0,
        config: Optional[Any] = None,
        reset_config: Optional[Callable] = None,
        *,
        ignore_async_in_sync_chat: bool = False,
        remove_other_reply_funcs: bool = False,
    ):
        """Register a reply function.

        The reply function will be called when the trigger matches the sender.
        The function registered later will be checked earlier by default.
        To change the order, set the position to a positive integer.

        Both sync and async reply functions can be registered. The sync reply function will be triggered
        from both sync and async chats. However, an async reply function will only be triggered from async
        chats (initiated with `ConversableAgent.a_initiate_chat`). If an `async` reply function is registered
        and a chat is initialized with a sync function, `ignore_async_in_sync_chat` determines the behaviour as follows:
                if `ignore_async_in_sync_chat` is set to `False` (default value), an exception will be raised, and
                if `ignore_async_in_sync_chat` is set to `True`, the reply function will be ignored.

        Args:
            trigger (Agent class, str, Agent instance, callable, or list): the trigger.
                    If a class is provided, the reply function will be called when the sender is an instance of the class.
                    If a string is provided, the reply function will be called when the sender's name matches the string.
                    If an agent instance is provided, the reply function will be called when the sender is the agent instance.
                    If a callable is provided, the reply function will be called when the callable returns True.
                    If a list is provided, the reply function will be called when any of the triggers in the list is activated.
                    If None is provided, the reply function will be called only when the sender is None.
                    Note: Be sure to register `None` as a trigger if you would like to trigger an auto-reply function with non-empty messages and `sender=None`.
            reply_func (Callable): the reply function.
                The function takes a recipient agent, a list of messages, a sender agent and a config as input and returns a reply message.

                ```python
                def reply_func(
                    recipient: ConversableAgent,
                    messages: Optional[List[Dict]] = None,
                    sender: Optional[Agent] = None,
                    config: Optional[Any] = None,
                ) -> Tuple[bool, Union[str, Dict, None]]:
                ```
            position (int): the position of the reply function in the reply function list.
                The function registered later will be checked earlier by default.
                To change the order, set the position to a positive integer.
            config (Any): the config to be passed to the reply function.
                When an agent is reset, the config will be reset to the original value.
            reset_config (Callable): the function to reset the config.
                The function returns None. Signature: ```def reset_config(config: Any)```
            ignore_async_in_sync_chat (bool): whether to ignore the async reply function in sync chats. If `False`, an exception
                will be raised if an async reply function is registered and a chat is initialized with a sync
                function.
            remove_other_reply_funcs (bool): whether to remove other reply functions when registering this reply function.
        """
        if not isinstance(trigger, (type, str, Agent, Callable, list)):
            raise ValueError("trigger must be a class, a string, an agent, a callable or a list.")
        if remove_other_reply_funcs:
            self._reply_func_list.clear()
        self._reply_func_list.insert(
            position,
            {
                "trigger": trigger,
                "reply_func": reply_func,
                "config": copy.copy(config),
                "init_config": config,
                "reset_config": reset_config,
                "ignore_async_in_sync_chat": ignore_async_in_sync_chat and inspect.iscoroutinefunction(reply_func),
            },
        )

    def replace_reply_func(self, old_reply_func: Callable, new_reply_func: Callable):
        """Replace a registered reply function with a new one.

        Args:
            old_reply_func (Callable): the old reply function to be replaced.
            new_reply_func (Callable): the new reply function to replace the old one.
        """
        for f in self._reply_func_list:
            if f["reply_func"] == old_reply_func:
                f["reply_func"] = new_reply_func

    @staticmethod
    def _get_chats_to_run(
        chat_queue: List[Dict[str, Any]], recipient: Agent, messages: Union[str, Callable], sender: Agent, config: Any
    ) -> List[Dict[str, Any]]:
        """A simple chat reply function.
        This function initiate one or a sequence of chats between the "recipient" and the agents in the
        chat_queue.

        It extracts and returns a summary from the nested chat based on the "summary_method" in each chat in chat_queue.

        Returns:
            Tuple[bool, str]: A tuple where the first element indicates the completion of the chat, and the second element contains the summary of the last chat if any chats were initiated.
        """
        last_msg = messages[-1].get("content")
        chat_to_run = []
        for i, c in enumerate(chat_queue):
            current_c = c.copy()
            if current_c.get("sender") is None:
                current_c["sender"] = recipient
            message = current_c.get("message")
            # If message is not provided in chat_queue, we by default use the last message from the original chat history as the first message in this nested chat (for the first chat in the chat queue).
            # NOTE: This setting is prone to change.
            if message is None and i == 0:
                message = last_msg
            if callable(message):
                message = message(recipient, messages, sender, config)
            # We only run chat that has a valid message. NOTE: This is prone to change dependin on applications.
            if message:
                current_c["message"] = message
                chat_to_run.append(current_c)
        return chat_to_run

    @staticmethod
    def _summary_from_nested_chats(
        chat_queue: List[Dict[str, Any]], recipient: Agent, messages: Union[str, Callable], sender: Agent, config: Any
    ) -> Tuple[bool, Union[str, None]]:
        """A simple chat reply function.
        This function initiate one or a sequence of chats between the "recipient" and the agents in the
        chat_queue.

        It extracts and returns a summary from the nested chat based on the "summary_method" in each chat in chat_queue.

        Returns:
            Tuple[bool, str]: A tuple where the first element indicates the completion of the chat, and the second element contains the summary of the last chat if any chats were initiated.
        """
        chat_to_run = ConversableAgent._get_chats_to_run(chat_queue, recipient, messages, sender, config)
        if not chat_to_run:
            return True, None
        res = initiate_chats(chat_to_run)
        return True, res[-1].summary

    @staticmethod
    async def _a_summary_from_nested_chats(
        chat_queue: List[Dict[str, Any]], recipient: Agent, messages: Union[str, Callable], sender: Agent, config: Any
    ) -> Tuple[bool, Union[str, None]]:
        """A simple chat reply function.
        This function initiate one or a sequence of chats between the "recipient" and the agents in the
        chat_queue.

        It extracts and returns a summary from the nested chat based on the "summary_method" in each chat in chat_queue.

        Returns:
            Tuple[bool, str]: A tuple where the first element indicates the completion of the chat, and the second element contains the summary of the last chat if any chats were initiated.
        """
        chat_to_run = ConversableAgent._get_chats_to_run(chat_queue, recipient, messages, sender, config)
        if not chat_to_run:
            return True, None
        res = await a_initiate_chats(chat_to_run)
        index_of_last_chat = chat_to_run[-1]["chat_id"]
        return True, res[index_of_last_chat].summary

    def register_nested_chats(
        self,
        chat_queue: List[Dict[str, Any]],
        trigger: Union[Type[Agent], str, Agent, Callable[[Agent], bool], List],
        reply_func_from_nested_chats: Union[str, Callable] = "summary_from_nested_chats",
        position: int = 2,
        use_async: Union[bool, None] = None,
        **kwargs,
    ) -> None:
        """Register a nested chat reply function.
        Args:
            chat_queue (list): a list of chat objects to be initiated. If use_async is used, then all messages in chat_queue must have a chat-id associated with them.
            trigger (Agent class, str, Agent instance, callable, or list): refer to `register_reply` for details.
            reply_func_from_nested_chats (Callable, str): the reply function for the nested chat.
                The function takes a chat_queue for nested chat, recipient agent, a list of messages, a sender agent and a config as input and returns a reply message.
                Default to "summary_from_nested_chats", which corresponds to a built-in reply function that get summary from the nested chat_queue.
            ```python
            def reply_func_from_nested_chats(
                chat_queue: List[Dict],
                recipient: ConversableAgent,
                messages: Optional[List[Dict]] = None,
                sender: Optional[Agent] = None,
                config: Optional[Any] = None,
            ) -> Tuple[bool, Union[str, Dict, None]]:
            ```
            position (int): Ref to `register_reply` for details. Default to 2. It means we first check the termination and human reply, then check the registered nested chat reply.
            use_async: Uses a_initiate_chats internally to start nested chats. If the original chat is initiated with a_initiate_chats, you may set this to true so nested chats do not run in sync.
            kwargs: Ref to `register_reply` for details.
        """
        if use_async:
            for chat in chat_queue:
                if chat.get("chat_id") is None:
                    raise ValueError("chat_id is required for async nested chats")

        if use_async:
            if reply_func_from_nested_chats == "summary_from_nested_chats":
                reply_func_from_nested_chats = self._a_summary_from_nested_chats
            if not callable(reply_func_from_nested_chats) or not inspect.iscoroutinefunction(
                reply_func_from_nested_chats
            ):
                raise ValueError("reply_func_from_nested_chats must be a callable and a coroutine")

            async def wrapped_reply_func(recipient, messages=None, sender=None, config=None):
                return await reply_func_from_nested_chats(chat_queue, recipient, messages, sender, config)

        else:
            if reply_func_from_nested_chats == "summary_from_nested_chats":
                reply_func_from_nested_chats = self._summary_from_nested_chats
            if not callable(reply_func_from_nested_chats):
                raise ValueError("reply_func_from_nested_chats must be a callable")

            def wrapped_reply_func(recipient, messages=None, sender=None, config=None):
                return reply_func_from_nested_chats(chat_queue, recipient, messages, sender, config)

        functools.update_wrapper(wrapped_reply_func, reply_func_from_nested_chats)

        self.register_reply(
            trigger,
            wrapped_reply_func,
            position,
            kwargs.get("config"),
            kwargs.get("reset_config"),
            ignore_async_in_sync_chat=(
                not use_async if use_async is not None else kwargs.get("ignore_async_in_sync_chat")
            ),
        )

    def get_context(self, key: str, default: Any = None) -> Any:
        """
        Get a context variable by key.
        Args:
            key: The key to look up
            default: Value to return if key doesn't exist
        Returns:
            The value associated with the key, or default if not found
        """
        return self._context_variables.get(key, default)

    def set_context(self, key: str, value: Any) -> None:
        """
        Set a context variable.
        Args:
            key: The key to set
            value: The value to associate with the key
        """
        self._context_variables[key] = value

    def update_context(self, context_variables: Dict[str, Any]) -> None:
        """
        Update multiple context variables at once.
        Args:
            context_variables: Dictionary of variables to update/add
        """
        self._context_variables.update(context_variables)

    def pop_context(self, key: str, default: Any = None) -> Any:
        """
        Remove and return a context variable.
        Args:
            key: The key to remove
            default: Value to return if key doesn't exist
        Returns:
            The value that was removed, or default if key not found
        """
        return self._context_variables.pop(key, default)

    @property
    def system_message(self) -> str:
        """Return the system message."""
        return self._oai_system_message[0]["content"]

    def update_system_message(self, system_message: str) -> None:
        """Update the system message.

        Args:
            system_message (str): system message for the ChatCompletion inference.
        """
        self._oai_system_message[0]["content"] = system_message

    def update_max_consecutive_auto_reply(self, value: int, sender: Optional[Agent] = None):
        """Update the maximum number of consecutive auto replies.

        Args:
            value (int): the maximum number of consecutive auto replies.
            sender (Agent): when the sender is provided, only update the max_consecutive_auto_reply for that sender.
        """
        if sender is None:
            self._max_consecutive_auto_reply = value
            for k in self._max_consecutive_auto_reply_dict:
                self._max_consecutive_auto_reply_dict[k] = value
        else:
            self._max_consecutive_auto_reply_dict[sender] = value

    def max_consecutive_auto_reply(self, sender: Optional[Agent] = None) -> int:
        """The maximum number of consecutive auto replies."""
        return self._max_consecutive_auto_reply if sender is None else self._max_consecutive_auto_reply_dict[sender]

    @property
    def chat_messages(self) -> Dict[Agent, List[Dict]]:
        """A dictionary of conversations from agent to list of messages."""
        return self._oai_messages

    def chat_messages_for_summary(self, agent: Agent) -> List[Dict]:
        """A list of messages as a conversation to summarize."""
        return self._oai_messages[agent]

    def last_message(self, agent: Optional[Agent] = None) -> Optional[Dict]:
        """The last message exchanged with the agent.

        Args:
            agent (Agent): The agent in the conversation.
                If None and more than one agent's conversations are found, an error will be raised.
                If None and only one conversation is found, the last message of the only conversation will be returned.

        Returns:
            The last message exchanged with the agent.
        """
        if agent is None:
            n_conversations = len(self._oai_messages)
            if n_conversations == 0:
                return None
            if n_conversations == 1:
                for conversation in self._oai_messages.values():
                    return conversation[-1]
            raise ValueError("More than one conversation is found. Please specify the sender to get the last message.")
        if agent not in self._oai_messages.keys():
            raise KeyError(
                f"The agent '{agent.name}' is not present in any conversation. No history available for this agent."
            )
        return self._oai_messages[agent][-1]

    @property
    def use_docker(self) -> Union[bool, str, None]:
        """Bool value of whether to use docker to execute the code,
        or str value of the docker image name to use, or None when code execution is disabled.
        """
        return None if self._code_execution_config is False else self._code_execution_config.get("use_docker")

    @staticmethod
    def _message_to_dict(message: Union[Dict, str]) -> Dict:
        """Convert a message to a dictionary.

        The message can be a string or a dictionary. The string will be put in the "content" field of the new dictionary.
        """
        if isinstance(message, str):
            return {"content": message}
        elif isinstance(message, dict):
            return message
        else:
            return dict(message)

    @staticmethod
    def _normalize_name(name):
        """
        LLMs sometimes ask functions while ignoring their own format requirements, this function should be used to replace invalid characters with "_".

        Prefer _assert_valid_name for validating user configuration or input
        """
        return re.sub(r"[^a-zA-Z0-9_-]", "_", name)[:64]

    @staticmethod
    def _assert_valid_name(name):
        """
        Ensure that configured names are valid, raises ValueError if not.

        For munging LLM responses use _normalize_name to ensure LLM specified names don't break the API.
        """
        if not re.match(r"^[a-zA-Z0-9_-]+$", name):
            raise ValueError(f"Invalid name: {name}. Only letters, numbers, '_' and '-' are allowed.")
        if len(name) > 64:
            raise ValueError(f"Invalid name: {name}. Name must be less than 64 characters.")
        return name

    def _append_oai_message(self, message: Union[Dict, str], role, conversation_id: Agent, is_sending: bool) -> bool:
        """Append a message to the ChatCompletion conversation.

        If the message received is a string, it will be put in the "content" field of the new dictionary.
        If the message received is a dictionary but does not have any of the three fields "content", "function_call", or "tool_calls",
            this message is not a valid ChatCompletion message.
        If only "function_call" or "tool_calls" is provided, "content" will be set to None if not provided, and the role of the message will be forced "assistant".

        Args:
            message (dict or str): message to be appended to the ChatCompletion conversation.
            role (str): role of the message, can be "assistant" or "function".
            conversation_id (Agent): id of the conversation, should be the recipient or sender.
            is_sending (bool): If the agent (aka self) is sending to the conversation_id agent, otherwise receiving.

        Returns:
            bool: whether the message is appended to the ChatCompletion conversation.
        """
        message = self._message_to_dict(message)
        # create oai message to be appended to the oai conversation that can be passed to oai directly.
        oai_message = {
            k: message[k]
            for k in ("content", "function_call", "tool_calls", "tool_responses", "tool_call_id", "name", "context")
            if k in message and message[k] is not None
        }
        if "content" not in oai_message:
            if "function_call" in oai_message or "tool_calls" in oai_message:
                oai_message["content"] = None  # if only function_call is provided, content will be set to None.
            else:
                return False

        if message.get("role") in ["function", "tool"]:
            oai_message["role"] = message.get("role")
            if "tool_responses" in oai_message:
                for tool_response in oai_message["tool_responses"]:
                    tool_response["content"] = str(tool_response["content"])
        elif "override_role" in message:
            # If we have a direction to override the role then set the
            # role accordingly. Used to customise the role for the
            # select speaker prompt.
            oai_message["role"] = message.get("override_role")
        else:
            oai_message["role"] = role

        if oai_message.get("function_call", False) or oai_message.get("tool_calls", False):
            oai_message["role"] = "assistant"  # only messages with role 'assistant' can have a function call.
        elif "name" not in oai_message:
            # If we don't have a name field, append it
            if is_sending:
                oai_message["name"] = self.name
            else:
                oai_message["name"] = conversation_id.name

        self._oai_messages[conversation_id].append(oai_message)

        return True

    def _process_message_before_send(
        self, message: Union[Dict, str], recipient: Agent, silent: bool
    ) -> Union[Dict, str]:
        """Process the message before sending it to the recipient."""
        hook_list = self.hook_lists["process_message_before_send"]
        for hook in hook_list:
            message = hook(
                sender=self, message=message, recipient=recipient, silent=ConversableAgent._is_silent(self, silent)
            )
        return message

    def send(
        self,
        message: Union[Dict, str],
        recipient: Agent,
        request_reply: Optional[bool] = None,
        silent: Optional[bool] = False,
    ):
        """Send a message to another agent.

        Args:
            message (dict or str): message to be sent.
                The message could contain the following fields:
                - content (str or List): Required, the content of the message. (Can be None)
                - function_call (str): the name of the function to be called.
                - name (str): the name of the function to be called.
                - role (str): the role of the message, any role that is not "function"
                    will be modified to "assistant".
                - context (dict): the context of the message, which will be passed to
                    [OpenAIWrapper.create](../oai/client#create).
                    For example, one agent can send a message A as:
        ```python
        {
            "content": lambda context: context["use_tool_msg"],
            "context": {
                "use_tool_msg": "Use tool X if they are relevant."
            }
        }
        ```
                    Next time, one agent can send a message B with a different "use_tool_msg".
                    Then the content of message A will be refreshed to the new "use_tool_msg".
                    So effectively, this provides a way for an agent to send a "link" and modify
                    the content of the "link" later.
            recipient (Agent): the recipient of the message.
            request_reply (bool or None): whether to request a reply from the recipient.
            silent (bool or None): (Experimental) whether to print the message sent.

        Raises:
            ValueError: if the message can't be converted into a valid ChatCompletion message.
        """
        message = self._process_message_before_send(message, recipient, ConversableAgent._is_silent(self, silent))
        # When the agent composes and sends the message, the role of the message is "assistant"
        # unless it's "function".
        valid = self._append_oai_message(message, "assistant", recipient, is_sending=True)
        if valid:
            recipient.receive(message, self, request_reply, silent)
        else:
            raise ValueError(
                "Message can't be converted into a valid ChatCompletion message. Either content or function_call must be provided."
            )

    async def a_send(
        self,
        message: Union[Dict, str],
        recipient: Agent,
        request_reply: Optional[bool] = None,
        silent: Optional[bool] = False,
    ):
        """(async) Send a message to another agent.

        Args:
            message (dict or str): message to be sent.
                The message could contain the following fields:
                - content (str or List): Required, the content of the message. (Can be None)
                - function_call (str): the name of the function to be called.
                - name (str): the name of the function to be called.
                - role (str): the role of the message, any role that is not "function"
                    will be modified to "assistant".
                - context (dict): the context of the message, which will be passed to
                    [OpenAIWrapper.create](../oai/client#create).
                    For example, one agent can send a message A as:
        ```python
        {
            "content": lambda context: context["use_tool_msg"],
            "context": {
                "use_tool_msg": "Use tool X if they are relevant."
            }
        }
        ```
                    Next time, one agent can send a message B with a different "use_tool_msg".
                    Then the content of message A will be refreshed to the new "use_tool_msg".
                    So effectively, this provides a way for an agent to send a "link" and modify
                    the content of the "link" later.
            recipient (Agent): the recipient of the message.
            request_reply (bool or None): whether to request a reply from the recipient.
            silent (bool or None): (Experimental) whether to print the message sent.

        Raises:
            ValueError: if the message can't be converted into a valid ChatCompletion message.
        """
        message = self._process_message_before_send(message, recipient, ConversableAgent._is_silent(self, silent))
        # When the agent composes and sends the message, the role of the message is "assistant"
        # unless it's "function".
        valid = self._append_oai_message(message, "assistant", recipient, is_sending=True)
        if valid:
            await recipient.a_receive(message, self, request_reply, silent)
        else:
            raise ValueError(
                "Message can't be converted into a valid ChatCompletion message. Either content or function_call must be provided."
            )

    def _print_received_message(self, message: Union[Dict, str], sender: Agent, skip_head: bool = False):
        iostream = IOStream.get_default()
        # print the message received
        if not skip_head:
            iostream.print(colored(sender.name, "yellow"), "(to", f"{self.name}):\n", flush=True)
        message = self._message_to_dict(message)

        if message.get("tool_responses"):  # Handle tool multi-call responses
            for tool_response in message["tool_responses"]:
                self._print_received_message(tool_response, sender, skip_head=True)
            if message.get("role") == "tool":
                return  # If role is tool, then content is just a concatenation of all tool_responses

        if message.get("role") in ["function", "tool"]:
            if message["role"] == "function":
                id_key = "name"
            else:
                id_key = "tool_call_id"
            id = message.get(id_key, "No id found")
            func_print = f"***** Response from calling {message['role']} ({id}) *****"
            iostream.print(colored(func_print, "green"), flush=True)
            iostream.print(message["content"], flush=True)
            iostream.print(colored("*" * len(func_print), "green"), flush=True)
        else:
            content = message.get("content")
            if content is not None:
                if "context" in message:
                    content = OpenAIWrapper.instantiate(
                        content,
                        message["context"],
                        self.llm_config and self.llm_config.get("allow_format_str_template", False),
                    )
                iostream.print(content_str(content), flush=True)
            if "function_call" in message and message["function_call"]:
                function_call = dict(message["function_call"])
                func_print = (
                    f"***** Suggested function call: {function_call.get('name', '(No function name found)')} *****"
                )
                iostream.print(colored(func_print, "green"), flush=True)
                iostream.print(
                    "Arguments: \n",
                    function_call.get("arguments", "(No arguments found)"),
                    flush=True,
                    sep="",
                )
                iostream.print(colored("*" * len(func_print), "green"), flush=True)
            if "tool_calls" in message and message["tool_calls"]:
                for tool_call in message["tool_calls"]:
                    id = tool_call.get("id", "No tool call id found")
                    function_call = dict(tool_call.get("function", {}))
                    func_print = f"***** Suggested tool call ({id}): {function_call.get('name', '(No function name found)')} *****"
                    iostream.print(colored(func_print, "green"), flush=True)
                    iostream.print(
                        "Arguments: \n",
                        function_call.get("arguments", "(No arguments found)"),
                        flush=True,
                        sep="",
                    )
                    iostream.print(colored("*" * len(func_print), "green"), flush=True)

        iostream.print("\n", "-" * 80, flush=True, sep="")

    def _process_received_message(self, message: Union[Dict, str], sender: Agent, silent: bool):
        # When the agent receives a message, the role of the message is "user". (If 'role' exists and is 'function', it will remain unchanged.)
        valid = self._append_oai_message(message, "user", sender, is_sending=False)
        if logging_enabled():
            log_event(self, "received_message", message=message, sender=sender.name, valid=valid)

        if not valid:
            raise ValueError(
                "Received message can't be converted into a valid ChatCompletion message. Either content or function_call must be provided."
            )

        if not ConversableAgent._is_silent(sender, silent):
            self._print_received_message(message, sender)

    def receive(
        self,
        message: Union[Dict, str],
        sender: Agent,
        request_reply: Optional[bool] = None,
        silent: Optional[bool] = False,
    ):
        """Receive a message from another agent.

        Once a message is received, this function sends a reply to the sender or stop.
        The reply can be generated automatically or entered manually by a human.

        Args:
            message (dict or str): message from the sender. If the type is dict, it may contain the following reserved fields (either content or function_call need to be provided).
                1. "content": content of the message, can be None.
                2. "function_call": a dictionary containing the function name and arguments. (deprecated in favor of "tool_calls")
                3. "tool_calls": a list of dictionaries containing the function name and arguments.
                4. "role": role of the message, can be "assistant", "user", "function", "tool".
                    This field is only needed to distinguish between "function" or "assistant"/"user".
                5. "name": In most cases, this field is not needed. When the role is "function", this field is needed to indicate the function name.
                6. "context" (dict): the context of the message, which will be passed to
                    [OpenAIWrapper.create](../oai/client#create).
            sender: sender of an Agent instance.
            request_reply (bool or None): whether a reply is requested from the sender.
                If None, the value is determined by `self.reply_at_receive[sender]`.
            silent (bool or None): (Experimental) whether to print the message received.

        Raises:
            ValueError: if the message can't be converted into a valid ChatCompletion message.
        """
        self._process_received_message(message, sender, silent)
        if request_reply is False or request_reply is None and self.reply_at_receive[sender] is False:
            return
        reply = self.generate_reply(messages=self.chat_messages[sender], sender=sender)
        if reply is not None:
            self.send(reply, sender, silent=silent)

    async def a_receive(
        self,
        message: Union[Dict, str],
        sender: Agent,
        request_reply: Optional[bool] = None,
        silent: Optional[bool] = False,
    ):
        """(async) Receive a message from another agent.

        Once a message is received, this function sends a reply to the sender or stop.
        The reply can be generated automatically or entered manually by a human.

        Args:
            message (dict or str): message from the sender. If the type is dict, it may contain the following reserved fields (either content or function_call need to be provided).
                1. "content": content of the message, can be None.
                2. "function_call": a dictionary containing the function name and arguments. (deprecated in favor of "tool_calls")
                3. "tool_calls": a list of dictionaries containing the function name and arguments.
                4. "role": role of the message, can be "assistant", "user", "function".
                    This field is only needed to distinguish between "function" or "assistant"/"user".
                5. "name": In most cases, this field is not needed. When the role is "function", this field is needed to indicate the function name.
                6. "context" (dict): the context of the message, which will be passed to
                    [OpenAIWrapper.create](../oai/client#create).
            sender: sender of an Agent instance.
            request_reply (bool or None): whether a reply is requested from the sender.
                If None, the value is determined by `self.reply_at_receive[sender]`.
            silent (bool or None): (Experimental) whether to print the message received.

        Raises:
            ValueError: if the message can't be converted into a valid ChatCompletion message.
        """
        self._process_received_message(message, sender, silent)
        if request_reply is False or request_reply is None and self.reply_at_receive[sender] is False:
            return
        reply = await self.a_generate_reply(sender=sender)
        if reply is not None:
            await self.a_send(reply, sender, silent=silent)

    def _prepare_chat(
        self,
        recipient: "ConversableAgent",
        clear_history: bool,
        prepare_recipient: bool = True,
        reply_at_receive: bool = True,
    ) -> None:
        self.reset_consecutive_auto_reply_counter(recipient)
        self.reply_at_receive[recipient] = reply_at_receive
        if clear_history:
            self.clear_history(recipient)
            self._human_input = []
        if prepare_recipient:
            recipient._prepare_chat(self, clear_history, False, reply_at_receive)

    def _raise_exception_on_async_reply_functions(self) -> None:
        """Raise an exception if any async reply functions are registered.

        Raises:
            RuntimeError: if any async reply functions are registered.
        """
        reply_functions = {
            f["reply_func"] for f in self._reply_func_list if not f.get("ignore_async_in_sync_chat", False)
        }

        async_reply_functions = [f for f in reply_functions if inspect.iscoroutinefunction(f)]
        if async_reply_functions:
            msg = (
                "Async reply functions can only be used with ConversableAgent.a_initiate_chat(). The following async reply functions are found: "
                + ", ".join([f.__name__ for f in async_reply_functions])
            )

            raise RuntimeError(msg)

    def initiate_chat(
        self,
        recipient: "ConversableAgent",
        clear_history: bool = True,
        silent: Optional[bool] = False,
        cache: Optional[AbstractCache] = None,
        max_turns: Optional[int] = None,
        summary_method: Optional[Union[str, Callable]] = DEFAULT_SUMMARY_METHOD,
        summary_args: Optional[dict] = {},
        message: Optional[Union[Dict, str, Callable]] = None,
        **kwargs,
    ) -> ChatResult:
        """Initiate a chat with the recipient agent.

        Reset the consecutive auto reply counter.
        If `clear_history` is True, the chat history with the recipient agent will be cleared.


        Args:
            recipient: the recipient agent.
            clear_history (bool): whether to clear the chat history with the agent. Default is True.
            silent (bool or None): (Experimental) whether to print the messages for this conversation. Default is False.
            cache (AbstractCache or None): the cache client to be used for this conversation. Default is None.
            max_turns (int or None): the maximum number of turns for the chat between the two agents. One turn means one conversation round trip. Note that this is different from
                [max_consecutive_auto_reply](#max_consecutive_auto_reply) which is the maximum number of consecutive auto replies; and it is also different from [max_rounds in GroupChat](./groupchat#groupchat-objects) which is the maximum number of rounds in a group chat session.
                If max_turns is set to None, the chat will continue until a termination condition is met. Default is None.
            summary_method (str or callable): a method to get a summary from the chat. Default is DEFAULT_SUMMARY_METHOD, i.e., "last_msg".

            Supported strings are "last_msg" and "reflection_with_llm":
                - when set to "last_msg", it returns the last message of the dialog as the summary.
                - when set to "reflection_with_llm", it returns a summary extracted using an llm client.
                    `llm_config` must be set in either the recipient or sender.

            A callable summary_method should take the recipient and sender agent in a chat as input and return a string of summary. E.g.,

            ```python
            def my_summary_method(
                sender: ConversableAgent,
                recipient: ConversableAgent,
                summary_args: dict,
            ):
                return recipient.last_message(sender)["content"]
            ```
            summary_args (dict): a dictionary of arguments to be passed to the summary_method.
                One example key is "summary_prompt", and value is a string of text used to prompt a LLM-based agent (the sender or receiver agent) to reflect
                on the conversation and extract a summary when summary_method is "reflection_with_llm".
                The default summary_prompt is DEFAULT_SUMMARY_PROMPT, i.e., "Summarize takeaway from the conversation. Do not add any introductory phrases. If the intended request is NOT properly addressed, please point it out."
                Another available key is "summary_role", which is the role of the message sent to the agent in charge of summarizing. Default is "system".
            message (str, dict or Callable): the initial message to be sent to the recipient. Needs to be provided. Otherwise, input() will be called to get the initial message.
                - If a string or a dict is provided, it will be used as the initial message.        `generate_init_message` is called to generate the initial message for the agent based on this string and the context.
                    If dict, it may contain the following reserved fields (either content or tool_calls need to be provided).

                        1. "content": content of the message, can be None.
                        2. "function_call": a dictionary containing the function name and arguments. (deprecated in favor of "tool_calls")
                        3. "tool_calls": a list of dictionaries containing the function name and arguments.
                        4. "role": role of the message, can be "assistant", "user", "function".
                            This field is only needed to distinguish between "function" or "assistant"/"user".
                        5. "name": In most cases, this field is not needed. When the role is "function", this field is needed to indicate the function name.
                        6. "context" (dict): the context of the message, which will be passed to
                            [OpenAIWrapper.create](../oai/client#create).

                - If a callable is provided, it will be called to get the initial message in the form of a string or a dict.
                    If the returned type is dict, it may contain the reserved fields mentioned above.

                    Example of a callable message (returning a string):

            ```python
            def my_message(sender: ConversableAgent, recipient: ConversableAgent, context: dict) -> Union[str, Dict]:
                carryover = context.get("carryover", "")
                if isinstance(message, list):
                    carryover = carryover[-1]
                final_msg = "Write a blogpost." + "\\nContext: \\n" + carryover
                return final_msg
            ```

                    Example of a callable message (returning a dict):

            ```python
            def my_message(sender: ConversableAgent, recipient: ConversableAgent, context: dict) -> Union[str, Dict]:
                final_msg = {}
                carryover = context.get("carryover", "")
                if isinstance(message, list):
                    carryover = carryover[-1]
                final_msg["content"] = "Write a blogpost." + "\\nContext: \\n" + carryover
                final_msg["context"] = {"prefix": "Today I feel"}
                return final_msg
            ```
            **kwargs: any additional information. It has the following reserved fields:
                - "carryover": a string or a list of string to specify the carryover information to be passed to this chat.
                    If provided, we will combine this carryover (by attaching a "context: " string and the carryover content after the message content) with the "message" content when generating the initial chat
                    message in `generate_init_message`.
                - "verbose": a boolean to specify whether to print the message and carryover in a chat. Default is False.

        Raises:
            RuntimeError: if any async reply functions are registered and not ignored in sync chat.

        Returns:
            ChatResult: an ChatResult object.
        """
        _chat_info = locals().copy()
        _chat_info["sender"] = self
        consolidate_chat_info(_chat_info, uniform_sender=self)
        for agent in [self, recipient]:
            agent._raise_exception_on_async_reply_functions()
            agent.previous_cache = agent.client_cache
            agent.client_cache = cache
        if isinstance(max_turns, int):
            self._prepare_chat(recipient, clear_history, reply_at_receive=False)
            for _ in range(max_turns):
                if _ == 0:
                    if isinstance(message, Callable):
                        msg2send = message(_chat_info["sender"], _chat_info["recipient"], kwargs)
                    else:
                        msg2send = self.generate_init_message(message, **kwargs)
                else:
                    msg2send = self.generate_reply(messages=self.chat_messages[recipient], sender=recipient)
                if msg2send is None:
                    break
                self.send(msg2send, recipient, request_reply=True, silent=silent)
        else:
            self._prepare_chat(recipient, clear_history)
            if isinstance(message, Callable):
                msg2send = message(_chat_info["sender"], _chat_info["recipient"], kwargs)
            else:
                msg2send = self.generate_init_message(message, **kwargs)
            self.send(msg2send, recipient, silent=silent)
        summary = self._summarize_chat(
            summary_method,
            summary_args,
            recipient,
            cache=cache,
        )
        for agent in [self, recipient]:
            agent.client_cache = agent.previous_cache
            agent.previous_cache = None
        chat_result = ChatResult(
            chat_history=self.chat_messages[recipient],
            summary=summary,
            cost=gather_usage_summary([self, recipient]),
            human_input=self._human_input,
        )
        return chat_result

    async def a_initiate_chat(
        self,
        recipient: "ConversableAgent",
        clear_history: bool = True,
        silent: Optional[bool] = False,
        cache: Optional[AbstractCache] = None,
        max_turns: Optional[int] = None,
        summary_method: Optional[Union[str, Callable]] = DEFAULT_SUMMARY_METHOD,
        summary_args: Optional[dict] = {},
        message: Optional[Union[str, Callable]] = None,
        **kwargs,
    ) -> ChatResult:
        """(async) Initiate a chat with the recipient agent.

        Reset the consecutive auto reply counter.
        If `clear_history` is True, the chat history with the recipient agent will be cleared.
        `a_generate_init_message` is called to generate the initial message for the agent.

        Args: Please refer to `initiate_chat`.

        Returns:
            ChatResult: an ChatResult object.
        """
        _chat_info = locals().copy()
        _chat_info["sender"] = self
        consolidate_chat_info(_chat_info, uniform_sender=self)
        for agent in [self, recipient]:
            agent.previous_cache = agent.client_cache
            agent.client_cache = cache
        if isinstance(max_turns, int):
            self._prepare_chat(recipient, clear_history, reply_at_receive=False)
            for _ in range(max_turns):
                if _ == 0:
                    if isinstance(message, Callable):
                        msg2send = message(_chat_info["sender"], _chat_info["recipient"], kwargs)
                    else:
                        msg2send = await self.a_generate_init_message(message, **kwargs)
                else:
                    msg2send = await self.a_generate_reply(messages=self.chat_messages[recipient], sender=recipient)
                if msg2send is None:
                    break
                await self.a_send(msg2send, recipient, request_reply=True, silent=silent)
        else:
            self._prepare_chat(recipient, clear_history)
            if isinstance(message, Callable):
                msg2send = message(_chat_info["sender"], _chat_info["recipient"], kwargs)
            else:
                msg2send = await self.a_generate_init_message(message, **kwargs)
            await self.a_send(msg2send, recipient, silent=silent)
        summary = self._summarize_chat(
            summary_method,
            summary_args,
            recipient,
            cache=cache,
        )
        for agent in [self, recipient]:
            agent.client_cache = agent.previous_cache
            agent.previous_cache = None
        chat_result = ChatResult(
            chat_history=self.chat_messages[recipient],
            summary=summary,
            cost=gather_usage_summary([self, recipient]),
            human_input=self._human_input,
        )
        return chat_result

    def _summarize_chat(
        self,
        summary_method,
        summary_args,
        recipient: Optional[Agent] = None,
        cache: Optional[AbstractCache] = None,
    ) -> str:
        """Get a chat summary from an agent participating in a chat.

        Args:
            summary_method (str or callable): the summary_method to get the summary.
                The callable summary_method should take the recipient and sender agent in a chat as input and return a string of summary. E.g,
                ```python
                def my_summary_method(
                    sender: ConversableAgent,
                    recipient: ConversableAgent,
                    summary_args: dict,
                ):
                    return recipient.last_message(sender)["content"]
                ```
            summary_args (dict): a dictionary of arguments to be passed to the summary_method.
            recipient: the recipient agent in a chat.
            prompt (str): the prompt used to get a summary when summary_method is "reflection_with_llm".

        Returns:
            str: a chat summary from the agent.
        """
        summary = ""
        if summary_method is None:
            return summary
        if "cache" not in summary_args:
            summary_args["cache"] = cache
        if summary_method == "reflection_with_llm":
            summary_method = self._reflection_with_llm_as_summary
        elif summary_method == "last_msg":
            summary_method = self._last_msg_as_summary

        if isinstance(summary_method, Callable):
            summary = summary_method(self, recipient, summary_args)
        else:
            raise ValueError(
                "If not None, the summary_method must be a string from [`reflection_with_llm`, `last_msg`] or a callable."
            )
        return summary

    @staticmethod
    def _last_msg_as_summary(sender, recipient, summary_args) -> str:
        """Get a chat summary from the last message of the recipient."""
        summary = ""
        try:
            content = recipient.last_message(sender)["content"]
            if isinstance(content, str):
                summary = content.replace("TERMINATE", "")
            elif isinstance(content, list):
                # Remove the `TERMINATE` word in the content list.
                summary = "\n".join(
                    x["text"].replace("TERMINATE", "") for x in content if isinstance(x, dict) and "text" in x
                )
        except (IndexError, AttributeError) as e:
            warnings.warn(f"Cannot extract summary using last_msg: {e}. Using an empty str as summary.", UserWarning)
        return summary

    @staticmethod
    def _reflection_with_llm_as_summary(sender, recipient, summary_args):
        prompt = summary_args.get("summary_prompt")
        prompt = ConversableAgent.DEFAULT_SUMMARY_PROMPT if prompt is None else prompt
        if not isinstance(prompt, str):
            raise ValueError("The summary_prompt must be a string.")
        msg_list = recipient.chat_messages_for_summary(sender)
        agent = sender if recipient is None else recipient
        role = summary_args.get("summary_role", None)
        if role and not isinstance(role, str):
            raise ValueError("The summary_role in summary_arg must be a string.")
        try:
            summary = sender._reflection_with_llm(
                prompt, msg_list, llm_agent=agent, cache=summary_args.get("cache"), role=role
            )
        except BadRequestError as e:
            warnings.warn(
                f"Cannot extract summary using reflection_with_llm: {e}. Using an empty str as summary.", UserWarning
            )
            summary = ""
        return summary

    def _reflection_with_llm(
        self,
        prompt,
        messages,
        llm_agent: Optional[Agent] = None,
        cache: Optional[AbstractCache] = None,
        role: Union[str, None] = None,
    ) -> str:
        """Get a chat summary using reflection with an llm client based on the conversation history.

        Args:
            prompt (str): The prompt (in this method it is used as system prompt) used to get the summary.
            messages (list): The messages generated as part of a chat conversation.
            llm_agent: the agent with an llm client.
            cache (AbstractCache or None): the cache client to be used for this conversation.
            role (str): the role of the message, usually "system" or "user". Default is "system".
        """
        if not role:
            role = "system"

        system_msg = [
            {
                "role": role,
                "content": prompt,
            }
        ]

        messages = messages + system_msg
        if llm_agent and llm_agent.client is not None:
            llm_client = llm_agent.client
        elif self.client is not None:
            llm_client = self.client
        else:
            raise ValueError("No OpenAIWrapper client is found.")
        response = self._generate_oai_reply_from_client(llm_client=llm_client, messages=messages, cache=cache)
        return response

    def _check_chat_queue_for_sender(self, chat_queue: List[Dict[str, Any]]) -> List[Dict[str, Any]]:
        """
        Check the chat queue and add the "sender" key if it's missing.

        Args:
            chat_queue (List[Dict[str, Any]]): A list of dictionaries containing chat information.

        Returns:
            List[Dict[str, Any]]: A new list of dictionaries with the "sender" key added if it was missing.
        """
        chat_queue_with_sender = []
        for chat_info in chat_queue:
            if chat_info.get("sender") is None:
                chat_info["sender"] = self
            chat_queue_with_sender.append(chat_info)
        return chat_queue_with_sender

    def initiate_chats(self, chat_queue: List[Dict[str, Any]]) -> List[ChatResult]:
        """(Experimental) Initiate chats with multiple agents.

        Args:
            chat_queue (List[Dict]): a list of dictionaries containing the information of the chats.
                Each dictionary should contain the input arguments for [`initiate_chat`](conversable_agent#initiate_chat)

        Returns: a list of ChatResult objects corresponding to the finished chats in the chat_queue.
        """
        _chat_queue = self._check_chat_queue_for_sender(chat_queue)
        self._finished_chats = initiate_chats(_chat_queue)
        return self._finished_chats

    async def a_initiate_chats(self, chat_queue: List[Dict[str, Any]]) -> Dict[int, ChatResult]:
        _chat_queue = self._check_chat_queue_for_sender(chat_queue)
        self._finished_chats = await a_initiate_chats(_chat_queue)
        return self._finished_chats

    def get_chat_results(self, chat_index: Optional[int] = None) -> Union[List[ChatResult], ChatResult]:
        """A summary from the finished chats of particular agents."""
        if chat_index is not None:
            return self._finished_chats[chat_index]
        else:
            return self._finished_chats

    def reset(self):
        """Reset the agent."""
        self.clear_history()
        self.reset_consecutive_auto_reply_counter()
        self.stop_reply_at_receive()
        if self.client is not None:
            self.client.clear_usage_summary()
        for reply_func_tuple in self._reply_func_list:
            if reply_func_tuple["reset_config"] is not None:
                reply_func_tuple["reset_config"](reply_func_tuple["config"])
            else:
                reply_func_tuple["config"] = copy.copy(reply_func_tuple["init_config"])

    def stop_reply_at_receive(self, sender: Optional[Agent] = None):
        """Reset the reply_at_receive of the sender."""
        if sender is None:
            self.reply_at_receive.clear()
        else:
            self.reply_at_receive[sender] = False

    def reset_consecutive_auto_reply_counter(self, sender: Optional[Agent] = None):
        """Reset the consecutive_auto_reply_counter of the sender."""
        if sender is None:
            self._consecutive_auto_reply_counter.clear()
        else:
            self._consecutive_auto_reply_counter[sender] = 0

    def clear_history(self, recipient: Optional[Agent] = None, nr_messages_to_preserve: Optional[int] = None):
        """Clear the chat history of the agent.

        Args:
            recipient: the agent with whom the chat history to clear. If None, clear the chat history with all agents.
            nr_messages_to_preserve: the number of newest messages to preserve in the chat history.
        """
        iostream = IOStream.get_default()
        if recipient is None:
            if nr_messages_to_preserve:
                for key in self._oai_messages:
                    nr_messages_to_preserve_internal = nr_messages_to_preserve
                    # if breaking history between function call and function response, save function call message
                    # additionally, otherwise openai will return error
                    first_msg_to_save = self._oai_messages[key][-nr_messages_to_preserve_internal]
                    if "tool_responses" in first_msg_to_save:
                        nr_messages_to_preserve_internal += 1
                        iostream.print(
                            f"Preserving one more message for {self.name} to not divide history between tool call and "
                            f"tool response."
                        )
                    # Remove messages from history except last `nr_messages_to_preserve` messages.
                    self._oai_messages[key] = self._oai_messages[key][-nr_messages_to_preserve_internal:]
            else:
                self._oai_messages.clear()
        else:
            self._oai_messages[recipient].clear()
            if nr_messages_to_preserve:
                iostream.print(
                    colored(
                        "WARNING: `nr_preserved_messages` is ignored when clearing chat history with a specific agent.",
                        "yellow",
                    ),
                    flush=True,
                )

    def generate_oai_reply(
        self,
        messages: Optional[List[Dict]] = None,
        sender: Optional[Agent] = None,
        config: Optional[OpenAIWrapper] = None,
    ) -> Tuple[bool, Union[str, Dict, None]]:
        """Generate a reply using autogen.oai."""
        client = self.client if config is None else config
        if client is None:
            return False, None
        if messages is None:
            messages = self._oai_messages[sender]
        extracted_response = self._generate_oai_reply_from_client(
            client, self._oai_system_message + messages, self.client_cache
        )
        return (False, None) if extracted_response is None else (True, extracted_response)

    def _generate_oai_reply_from_client(self, llm_client, messages, cache) -> Union[str, Dict, None]:
        # unroll tool_responses
        all_messages = []
        for message in messages:
            tool_responses = message.get("tool_responses", [])
            if tool_responses:
                all_messages += tool_responses
                # tool role on the parent message means the content is just concatenation of all of the tool_responses
                if message.get("role") != "tool":
                    all_messages.append({key: message[key] for key in message if key != "tool_responses"})
            else:
                all_messages.append(message)

        # TODO: #1143 handle token limit exceeded error
        response = llm_client.create(
            context=messages[-1].pop("context", None),
            messages=all_messages,
            cache=cache,
            agent=self,
            response_format=self._response_format,
        )
        extracted_response = llm_client.extract_text_or_completion_object(response)[0]

        if extracted_response is None:
            warnings.warn(f"Extracted_response from {response} is None.", UserWarning)
            return None
        # ensure function and tool calls will be accepted when sent back to the LLM
        if not isinstance(extracted_response, str) and hasattr(extracted_response, "model_dump"):
            extracted_response = model_dump(extracted_response)
        if isinstance(extracted_response, dict):
            if extracted_response.get("function_call"):
                extracted_response["function_call"]["name"] = self._normalize_name(
                    extracted_response["function_call"]["name"]
                )
            for tool_call in extracted_response.get("tool_calls") or []:
                tool_call["function"]["name"] = self._normalize_name(tool_call["function"]["name"])
                # Remove id and type if they are not present.
                # This is to make the tool call object compatible with Mistral API.
                if tool_call.get("id") is None:
                    tool_call.pop("id")
                if tool_call.get("type") is None:
                    tool_call.pop("type")
        return extracted_response

    async def a_generate_oai_reply(
        self,
        messages: Optional[List[Dict]] = None,
        sender: Optional[Agent] = None,
        config: Optional[Any] = None,
    ) -> Tuple[bool, Union[str, Dict, None]]:
        """Generate a reply using autogen.oai asynchronously."""
        iostream = IOStream.get_default()

        def _generate_oai_reply(
            self, iostream: IOStream, *args: Any, **kwargs: Any
        ) -> Tuple[bool, Union[str, Dict, None]]:
            with IOStream.set_default(iostream):
                return self.generate_oai_reply(*args, **kwargs)

        return await asyncio.get_event_loop().run_in_executor(
            None,
            functools.partial(
                _generate_oai_reply, self=self, iostream=iostream, messages=messages, sender=sender, config=config
            ),
        )

    def _generate_code_execution_reply_using_executor(
        self,
        messages: Optional[List[Dict]] = None,
        sender: Optional[Agent] = None,
        config: Optional[Union[Dict, Literal[False]]] = None,
    ):
        """Generate a reply using code executor."""
        iostream = IOStream.get_default()

        if config is not None:
            raise ValueError("config is not supported for _generate_code_execution_reply_using_executor.")
        if self._code_execution_config is False:
            return False, None
        if messages is None:
            messages = self._oai_messages[sender]
        last_n_messages = self._code_execution_config.get("last_n_messages", "auto")

        if not (isinstance(last_n_messages, (int, float)) and last_n_messages >= 0) and last_n_messages != "auto":
            raise ValueError("last_n_messages must be either a non-negative integer, or the string 'auto'.")

        num_messages_to_scan = last_n_messages
        if last_n_messages == "auto":
            # Find when the agent last spoke
            num_messages_to_scan = 0
            for message in reversed(messages):
                if "role" not in message:
                    break
                elif message["role"] != "user":
                    break
                else:
                    num_messages_to_scan += 1
        num_messages_to_scan = min(len(messages), num_messages_to_scan)
        messages_to_scan = messages[-num_messages_to_scan:]

        # iterate through the last n messages in reverse
        # if code blocks are found, execute the code blocks and return the output
        # if no code blocks are found, continue
        for message in reversed(messages_to_scan):
            if not message["content"]:
                continue
            code_blocks = self._code_executor.code_extractor.extract_code_blocks(message["content"])
            if len(code_blocks) == 0:
                continue

            num_code_blocks = len(code_blocks)
            if num_code_blocks == 1:
                iostream.print(
                    colored(
                        f"\n>>>>>>>> EXECUTING CODE BLOCK (inferred language is {code_blocks[0].language})...",
                        "red",
                    ),
                    flush=True,
                )
            else:
                iostream.print(
                    colored(
                        f"\n>>>>>>>> EXECUTING {num_code_blocks} CODE BLOCKS (inferred languages are [{', '.join([x.language for x in code_blocks])}])...",
                        "red",
                    ),
                    flush=True,
                )

            # found code blocks, execute code.
            code_result = self._code_executor.execute_code_blocks(code_blocks)
            exitcode2str = "execution succeeded" if code_result.exit_code == 0 else "execution failed"
            return True, f"exitcode: {code_result.exit_code} ({exitcode2str})\nCode output: {code_result.output}"

        return False, None

    def generate_code_execution_reply(
        self,
        messages: Optional[List[Dict]] = None,
        sender: Optional[Agent] = None,
        config: Optional[Union[Dict, Literal[False]]] = None,
    ):
        """Generate a reply using code execution."""
        code_execution_config = config if config is not None else self._code_execution_config
        if code_execution_config is False:
            return False, None
        if messages is None:
            messages = self._oai_messages[sender]
        last_n_messages = code_execution_config.pop("last_n_messages", "auto")

        if not (isinstance(last_n_messages, (int, float)) and last_n_messages >= 0) and last_n_messages != "auto":
            raise ValueError("last_n_messages must be either a non-negative integer, or the string 'auto'.")

        messages_to_scan = last_n_messages
        if last_n_messages == "auto":
            # Find when the agent last spoke
            messages_to_scan = 0
            for i in range(len(messages)):
                message = messages[-(i + 1)]
                if "role" not in message:
                    break
                elif message["role"] != "user":
                    break
                else:
                    messages_to_scan += 1

        # iterate through the last n messages in reverse
        # if code blocks are found, execute the code blocks and return the output
        # if no code blocks are found, continue
        for i in range(min(len(messages), messages_to_scan)):
            message = messages[-(i + 1)]
            if not message["content"]:
                continue
            code_blocks = extract_code(message["content"])
            if len(code_blocks) == 1 and code_blocks[0][0] == UNKNOWN:
                continue

            # found code blocks, execute code and push "last_n_messages" back
            exitcode, logs = self.execute_code_blocks(code_blocks)
            code_execution_config["last_n_messages"] = last_n_messages
            exitcode2str = "execution succeeded" if exitcode == 0 else "execution failed"
            return True, f"exitcode: {exitcode} ({exitcode2str})\nCode output: {logs}"

        # no code blocks are found, push last_n_messages back and return.
        code_execution_config["last_n_messages"] = last_n_messages

        return False, None

    def generate_function_call_reply(
        self,
        messages: Optional[List[Dict]] = None,
        sender: Optional[Agent] = None,
        config: Optional[Any] = None,
    ) -> Tuple[bool, Union[Dict, None]]:
        """
        Generate a reply using function call.

        "function_call" replaced by "tool_calls" as of [OpenAI API v1.1.0](https://github.com/openai/openai-python/releases/tag/v1.1.0)
        See https://platform.openai.com/docs/api-reference/chat/create#chat-create-functions
        """
        if config is None:
            config = self
        if messages is None:
            messages = self._oai_messages[sender]
        message = messages[-1]
        if "function_call" in message and message["function_call"]:
            func_call = message["function_call"]
            func = self._function_map.get(func_call.get("name", None), None)
            if inspect.iscoroutinefunction(func):
                try:
                    # get the running loop if it was already created
                    loop = asyncio.get_running_loop()
                    close_loop = False
                except RuntimeError:
                    # create a loop if there is no running loop
                    loop = asyncio.new_event_loop()
                    close_loop = True

                _, func_return = loop.run_until_complete(self.a_execute_function(func_call))
                if close_loop:
                    loop.close()
            else:
                _, func_return = self.execute_function(message["function_call"])
            return True, func_return
        return False, None

    async def a_generate_function_call_reply(
        self,
        messages: Optional[List[Dict]] = None,
        sender: Optional[Agent] = None,
        config: Optional[Any] = None,
    ) -> Tuple[bool, Union[Dict, None]]:
        """
        Generate a reply using async function call.

        "function_call" replaced by "tool_calls" as of [OpenAI API v1.1.0](https://github.com/openai/openai-python/releases/tag/v1.1.0)
        See https://platform.openai.com/docs/api-reference/chat/create#chat-create-functions
        """
        if config is None:
            config = self
        if messages is None:
            messages = self._oai_messages[sender]
        message = messages[-1]
        if "function_call" in message:
            func_call = message["function_call"]
            func_name = func_call.get("name", "")
            func = self._function_map.get(func_name, None)
            if func and inspect.iscoroutinefunction(func):
                _, func_return = await self.a_execute_function(func_call)
            else:
                _, func_return = self.execute_function(func_call)
            return True, func_return

        return False, None

    def _str_for_tool_response(self, tool_response):
        return str(tool_response.get("content", ""))

    def generate_tool_calls_reply(
        self,
        messages: Optional[List[Dict]] = None,
        sender: Optional[Agent] = None,
        config: Optional[Any] = None,
    ) -> Tuple[bool, Union[Dict, None]]:
        """Generate a reply using tool call."""
        if config is None:
            config = self
        if messages is None:
            messages = self._oai_messages[sender]
        message = messages[-1]
        tool_returns = []
        for tool_call in message.get("tool_calls", []):
            function_call = tool_call.get("function", {})
            func = self._function_map.get(function_call.get("name", None), None)
            if inspect.iscoroutinefunction(func):
                try:
                    # get the running loop if it was already created
                    loop = asyncio.get_running_loop()
                    close_loop = False
                except RuntimeError:
                    # create a loop if there is no running loop
                    loop = asyncio.new_event_loop()
                    close_loop = True

                _, func_return = loop.run_until_complete(self.a_execute_function(function_call))
                if close_loop:
                    loop.close()
            else:
                _, func_return = self.execute_function(function_call)
            content = func_return.get("content", "")
            if content is None:
                content = ""
            tool_call_id = tool_call.get("id", None)
            if tool_call_id is not None:
                tool_call_response = {
                    "tool_call_id": tool_call_id,
                    "role": "tool",
                    "content": content,
                }
            else:
                # Do not include tool_call_id if it is not present.
                # This is to make the tool call object compatible with Mistral API.
                tool_call_response = {
                    "role": "tool",
                    "content": content,
                }
            tool_returns.append(tool_call_response)
        if tool_returns:
            return True, {
                "role": "tool",
                "tool_responses": tool_returns,
                "content": "\n\n".join([self._str_for_tool_response(tool_return) for tool_return in tool_returns]),
            }
        return False, None

    async def _a_execute_tool_call(self, tool_call):
        id = tool_call["id"]
        function_call = tool_call.get("function", {})
        _, func_return = await self.a_execute_function(function_call)
        return {
            "tool_call_id": id,
            "role": "tool",
            "content": func_return.get("content", ""),
        }

    async def a_generate_tool_calls_reply(
        self,
        messages: Optional[List[Dict]] = None,
        sender: Optional[Agent] = None,
        config: Optional[Any] = None,
    ) -> Tuple[bool, Union[Dict, None]]:
        """Generate a reply using async function call."""
        if config is None:
            config = self
        if messages is None:
            messages = self._oai_messages[sender]
        message = messages[-1]
        async_tool_calls = []
        for tool_call in message.get("tool_calls", []):
            async_tool_calls.append(self._a_execute_tool_call(tool_call))
        if async_tool_calls:
            tool_returns = await asyncio.gather(*async_tool_calls)
            return True, {
                "role": "tool",
                "tool_responses": tool_returns,
                "content": "\n\n".join([self._str_for_tool_response(tool_return) for tool_return in tool_returns]),
            }

        return False, None

    def check_termination_and_human_reply(
        self,
        messages: Optional[List[Dict]] = None,
        sender: Optional[Agent] = None,
        config: Optional[Any] = None,
    ) -> Tuple[bool, Union[str, None]]:
        """Check if the conversation should be terminated, and if human reply is provided.

        This method checks for conditions that require the conversation to be terminated, such as reaching
        a maximum number of consecutive auto-replies or encountering a termination message. Additionally,
        it prompts for and processes human input based on the configured human input mode, which can be
        'ALWAYS', 'NEVER', or 'TERMINATE'. The method also manages the consecutive auto-reply counter
        for the conversation and prints relevant messages based on the human input received.

        Args:
            - messages (Optional[List[Dict]]): A list of message dictionaries, representing the conversation history.
            - sender (Optional[Agent]): The agent object representing the sender of the message.
            - config (Optional[Any]): Configuration object, defaults to the current instance if not provided.

        Returns:
            - Tuple[bool, Union[str, Dict, None]]: A tuple containing a boolean indicating if the conversation
            should be terminated, and a human reply which can be a string, a dictionary, or None.
        """
        iostream = IOStream.get_default()

        if config is None:
            config = self
        if messages is None:
            messages = self._oai_messages[sender] if sender else []
        message = messages[-1]
        reply = ""
        no_human_input_msg = ""
        sender_name = "the sender" if sender is None else sender.name
        if self.human_input_mode == "ALWAYS":
            reply = self.get_human_input(
                f"Replying as {self.name}. Provide feedback to {sender_name}. Press enter to skip and use auto-reply, or type 'exit' to end the conversation: "
            )
            no_human_input_msg = "NO HUMAN INPUT RECEIVED." if not reply else ""
            # if the human input is empty, and the message is a termination message, then we will terminate the conversation
            reply = reply if reply or not self._is_termination_msg(message) else "exit"
        else:
            if self._consecutive_auto_reply_counter[sender] >= self._max_consecutive_auto_reply_dict[sender]:
                if self.human_input_mode == "NEVER":
                    reply = "exit"
                else:
                    # self.human_input_mode == "TERMINATE":
                    terminate = self._is_termination_msg(message)
                    reply = self.get_human_input(
                        f"Please give feedback to {sender_name}. Press enter or type 'exit' to stop the conversation: "
                        if terminate
                        else f"Please give feedback to {sender_name}. Press enter to skip and use auto-reply, or type 'exit' to stop the conversation: "
                    )
                    no_human_input_msg = "NO HUMAN INPUT RECEIVED." if not reply else ""
                    # if the human input is empty, and the message is a termination message, then we will terminate the conversation
                    reply = reply if reply or not terminate else "exit"
            elif self._is_termination_msg(message):
                if self.human_input_mode == "NEVER":
                    reply = "exit"
                else:
                    # self.human_input_mode == "TERMINATE":
                    reply = self.get_human_input(
                        f"Please give feedback to {sender_name}. Press enter or type 'exit' to stop the conversation: "
                    )
                    no_human_input_msg = "NO HUMAN INPUT RECEIVED." if not reply else ""
                    # if the human input is empty, and the message is a termination message, then we will terminate the conversation
                    reply = reply or "exit"

        # print the no_human_input_msg
        if no_human_input_msg:
            iostream.print(colored(f"\n>>>>>>>> {no_human_input_msg}", "red"), flush=True)

        # stop the conversation
        if reply == "exit":
            # reset the consecutive_auto_reply_counter
            self._consecutive_auto_reply_counter[sender] = 0
            return True, None

        # send the human reply
        if reply or self._max_consecutive_auto_reply_dict[sender] == 0:
            # reset the consecutive_auto_reply_counter
            self._consecutive_auto_reply_counter[sender] = 0
            # User provided a custom response, return function and tool failures indicating user interruption
            tool_returns = []
            if message.get("function_call", False):
                tool_returns.append(
                    {
                        "role": "function",
                        "name": message["function_call"].get("name", ""),
                        "content": "USER INTERRUPTED",
                    }
                )

            if message.get("tool_calls", False):
                tool_returns.extend(
                    [
                        {"role": "tool", "tool_call_id": tool_call.get("id", ""), "content": "USER INTERRUPTED"}
                        for tool_call in message["tool_calls"]
                    ]
                )

            response = {"role": "user", "content": reply}
            if tool_returns:
                response["tool_responses"] = tool_returns

            return True, response

        # increment the consecutive_auto_reply_counter
        self._consecutive_auto_reply_counter[sender] += 1
        if self.human_input_mode != "NEVER":
            iostream.print(colored("\n>>>>>>>> USING AUTO REPLY...", "red"), flush=True)

        return False, None

    async def a_check_termination_and_human_reply(
        self,
        messages: Optional[List[Dict]] = None,
        sender: Optional[Agent] = None,
        config: Optional[Any] = None,
    ) -> Tuple[bool, Union[str, None]]:
        """(async) Check if the conversation should be terminated, and if human reply is provided.

        This method checks for conditions that require the conversation to be terminated, such as reaching
        a maximum number of consecutive auto-replies or encountering a termination message. Additionally,
        it prompts for and processes human input based on the configured human input mode, which can be
        'ALWAYS', 'NEVER', or 'TERMINATE'. The method also manages the consecutive auto-reply counter
        for the conversation and prints relevant messages based on the human input received.

        Args:
            - messages (Optional[List[Dict]]): A list of message dictionaries, representing the conversation history.
            - sender (Optional[Agent]): The agent object representing the sender of the message.
            - config (Optional[Any]): Configuration object, defaults to the current instance if not provided.

        Returns:
            - Tuple[bool, Union[str, Dict, None]]: A tuple containing a boolean indicating if the conversation
            should be terminated, and a human reply which can be a string, a dictionary, or None.
        """
        iostream = IOStream.get_default()

        if config is None:
            config = self
        if messages is None:
            messages = self._oai_messages[sender] if sender else []
        message = messages[-1] if messages else {}
        reply = ""
        no_human_input_msg = ""
        sender_name = "the sender" if sender is None else sender.name
        if self.human_input_mode == "ALWAYS":
            reply = await self.a_get_human_input(
                f"Replying as {self.name}. Provide feedback to {sender_name}. Press enter to skip and use auto-reply, or type 'exit' to end the conversation: "
            )
            no_human_input_msg = "NO HUMAN INPUT RECEIVED." if not reply else ""
            # if the human input is empty, and the message is a termination message, then we will terminate the conversation
            reply = reply if reply or not self._is_termination_msg(message) else "exit"
        else:
            if self._consecutive_auto_reply_counter[sender] >= self._max_consecutive_auto_reply_dict[sender]:
                if self.human_input_mode == "NEVER":
                    reply = "exit"
                else:
                    # self.human_input_mode == "TERMINATE":
                    terminate = self._is_termination_msg(message)
                    reply = await self.a_get_human_input(
                        f"Please give feedback to {sender_name}. Press enter or type 'exit' to stop the conversation: "
                        if terminate
                        else f"Please give feedback to {sender_name}. Press enter to skip and use auto-reply, or type 'exit' to stop the conversation: "
                    )
                    no_human_input_msg = "NO HUMAN INPUT RECEIVED." if not reply else ""
                    # if the human input is empty, and the message is a termination message, then we will terminate the conversation
                    reply = reply if reply or not terminate else "exit"
            elif self._is_termination_msg(message):
                if self.human_input_mode == "NEVER":
                    reply = "exit"
                else:
                    # self.human_input_mode == "TERMINATE":
                    reply = await self.a_get_human_input(
                        f"Please give feedback to {sender_name}. Press enter or type 'exit' to stop the conversation: "
                    )
                    no_human_input_msg = "NO HUMAN INPUT RECEIVED." if not reply else ""
                    # if the human input is empty, and the message is a termination message, then we will terminate the conversation
                    reply = reply or "exit"

        # print the no_human_input_msg
        if no_human_input_msg:
            iostream.print(colored(f"\n>>>>>>>> {no_human_input_msg}", "red"), flush=True)

        # stop the conversation
        if reply == "exit":
            # reset the consecutive_auto_reply_counter
            self._consecutive_auto_reply_counter[sender] = 0
            return True, None

        # send the human reply
        if reply or self._max_consecutive_auto_reply_dict[sender] == 0:
            # User provided a custom response, return function and tool results indicating user interruption
            # reset the consecutive_auto_reply_counter
            self._consecutive_auto_reply_counter[sender] = 0
            tool_returns = []
            if message.get("function_call", False):
                tool_returns.append(
                    {
                        "role": "function",
                        "name": message["function_call"].get("name", ""),
                        "content": "USER INTERRUPTED",
                    }
                )

            if message.get("tool_calls", False):
                tool_returns.extend(
                    [
                        {"role": "tool", "tool_call_id": tool_call.get("id", ""), "content": "USER INTERRUPTED"}
                        for tool_call in message["tool_calls"]
                    ]
                )

            response = {"role": "user", "content": reply}
            if tool_returns:
                response["tool_responses"] = tool_returns

            return True, response

        # increment the consecutive_auto_reply_counter
        self._consecutive_auto_reply_counter[sender] += 1
        if self.human_input_mode != "NEVER":
            iostream.print(colored("\n>>>>>>>> USING AUTO REPLY...", "red"), flush=True)

        return False, None

    def generate_reply(
        self,
        messages: Optional[List[Dict[str, Any]]] = None,
        sender: Optional["Agent"] = None,
        **kwargs: Any,
    ) -> Union[str, Dict, None]:
        """Reply based on the conversation history and the sender.

        Either messages or sender must be provided.
        Register a reply_func with `None` as one trigger for it to be activated when `messages` is non-empty and `sender` is `None`.
        Use registered auto reply functions to generate replies.
        By default, the following functions are checked in order:
        1. check_termination_and_human_reply
        2. generate_function_call_reply (deprecated in favor of tool_calls)
        3. generate_tool_calls_reply
        4. generate_code_execution_reply
        5. generate_oai_reply
        Every function returns a tuple (final, reply).
        When a function returns final=False, the next function will be checked.
        So by default, termination and human reply will be checked first.
        If not terminating and human reply is skipped, execute function or code and return the result.
        AI replies are generated only when no code execution is performed.

        Args:
            messages: a list of messages in the conversation history.
            sender: sender of an Agent instance.

        Additional keyword arguments:
            exclude (List[Callable]): a list of reply functions to be excluded.

        Returns:
            str or dict or None: reply. None if no reply is generated.
        """
        if all((messages is None, sender is None)):
            error_msg = f"Either {messages=} or {sender=} must be provided."
            logger.error(error_msg)
            raise AssertionError(error_msg)

        if messages is None:
            messages = self._oai_messages[sender]

        # Call the hookable method that gives registered hooks a chance to process the last message.
        # Message modifications do not affect the incoming messages or self._oai_messages.
        messages = self.process_last_received_message(messages)

        # Call the hookable method that gives registered hooks a chance to process all messages.
        # Message modifications do not affect the incoming messages or self._oai_messages.
        messages = self.process_all_messages_before_reply(messages)

        for reply_func_tuple in self._reply_func_list:
            reply_func = reply_func_tuple["reply_func"]
            if "exclude" in kwargs and reply_func in kwargs["exclude"]:
                continue
            if inspect.iscoroutinefunction(reply_func):
                continue
            if self._match_trigger(reply_func_tuple["trigger"], sender):
                final, reply = reply_func(self, messages=messages, sender=sender, config=reply_func_tuple["config"])
                if logging_enabled():
                    log_event(
                        self,
                        "reply_func_executed",
                        reply_func_module=reply_func.__module__,
                        reply_func_name=reply_func.__name__,
                        final=final,
                        reply=reply,
                    )
                if final:
                    return reply
        return self._default_auto_reply

    async def a_generate_reply(
        self,
        messages: Optional[List[Dict[str, Any]]] = None,
        sender: Optional["Agent"] = None,
        **kwargs: Any,
    ) -> Union[str, Dict[str, Any], None]:
        """(async) Reply based on the conversation history and the sender.

        Either messages or sender must be provided.
        Register a reply_func with `None` as one trigger for it to be activated when `messages` is non-empty and `sender` is `None`.
        Use registered auto reply functions to generate replies.
        By default, the following functions are checked in order:
        1. check_termination_and_human_reply
        2. generate_function_call_reply
        3. generate_tool_calls_reply
        4. generate_code_execution_reply
        5. generate_oai_reply
        Every function returns a tuple (final, reply).
        When a function returns final=False, the next function will be checked.
        So by default, termination and human reply will be checked first.
        If not terminating and human reply is skipped, execute function or code and return the result.
        AI replies are generated only when no code execution is performed.

        Args:
            messages: a list of messages in the conversation history.
            sender: sender of an Agent instance.

        Additional keyword arguments:
            exclude (List[Callable]): a list of reply functions to be excluded.

        Returns:
            str or dict or None: reply. None if no reply is generated.
        """
        if all((messages is None, sender is None)):
            error_msg = f"Either {messages=} or {sender=} must be provided."
            logger.error(error_msg)
            raise AssertionError(error_msg)

        if messages is None:
            messages = self._oai_messages[sender]

        # Call the hookable method that gives registered hooks a chance to process all messages.
        # Message modifications do not affect the incoming messages or self._oai_messages.
        messages = self.process_all_messages_before_reply(messages)

        # Call the hookable method that gives registered hooks a chance to process the last message.
        # Message modifications do not affect the incoming messages or self._oai_messages.
        messages = self.process_last_received_message(messages)

        for reply_func_tuple in self._reply_func_list:
            reply_func = reply_func_tuple["reply_func"]
            if "exclude" in kwargs and reply_func in kwargs["exclude"]:
                continue

            if self._match_trigger(reply_func_tuple["trigger"], sender):
                if inspect.iscoroutinefunction(reply_func):
                    final, reply = await reply_func(
                        self, messages=messages, sender=sender, config=reply_func_tuple["config"]
                    )
                else:
                    final, reply = reply_func(self, messages=messages, sender=sender, config=reply_func_tuple["config"])
                if final:
                    return reply
        return self._default_auto_reply

    def _match_trigger(self, trigger: Union[None, str, type, Agent, Callable, List], sender: Optional[Agent]) -> bool:
        """Check if the sender matches the trigger.

        Args:
            - trigger (Union[None, str, type, Agent, Callable, List]): The condition to match against the sender.
            Can be `None`, string, type, `Agent` instance, callable, or a list of these.
            - sender (Agent): The sender object or type to be matched against the trigger.

        Returns:
            - bool: Returns `True` if the sender matches the trigger, otherwise `False`.

        Raises:
            - ValueError: If the trigger type is unsupported.
        """
        if trigger is None:
            return sender is None
        elif isinstance(trigger, str):
            if sender is None:
                raise SenderRequired()
            return trigger == sender.name
        elif isinstance(trigger, type):
            return isinstance(sender, trigger)
        elif isinstance(trigger, Agent):
            # return True if the sender is the same type (class) as the trigger
            return trigger == sender
        elif isinstance(trigger, Callable):
            rst = trigger(sender)
            assert isinstance(rst, bool), f"trigger {trigger} must return a boolean value."
            return rst
        elif isinstance(trigger, list):
            return any(self._match_trigger(t, sender) for t in trigger)
        else:
            raise ValueError(f"Unsupported trigger type: {type(trigger)}")

    def get_human_input(self, prompt: str) -> str:
        """Get human input.

        Override this method to customize the way to get human input.

        Args:
            prompt (str): prompt for the human input.

        Returns:
            str: human input.
        """
        iostream = IOStream.get_default()

        reply = iostream.input(prompt)
        self._human_input.append(reply)
        return reply

    async def a_get_human_input(self, prompt: str) -> str:
        """(Async) Get human input.

        Override this method to customize the way to get human input.

        Args:
            prompt (str): prompt for the human input.

        Returns:
            str: human input.
        """
        loop = asyncio.get_running_loop()
        reply = await loop.run_in_executor(None, functools.partial(self.get_human_input, prompt))
        return reply

    def run_code(self, code, **kwargs):
        """Run the code and return the result.

        Override this function to modify the way to run the code.
        Args:
            code (str): the code to be executed.
            **kwargs: other keyword arguments.

        Returns:
            A tuple of (exitcode, logs, image).
            exitcode (int): the exit code of the code execution.
            logs (str): the logs of the code execution.
            image (str or None): the docker image used for the code execution.
        """
        return execute_code(code, **kwargs)

    def execute_code_blocks(self, code_blocks):
        """Execute the code blocks and return the result."""
        iostream = IOStream.get_default()

        logs_all = ""
        for i, code_block in enumerate(code_blocks):
            lang, code = code_block
            if not lang:
                lang = infer_lang(code)
            iostream.print(
                colored(
                    f"\n>>>>>>>> EXECUTING CODE BLOCK {i} (inferred language is {lang})...",
                    "red",
                ),
                flush=True,
            )
            if lang in ["bash", "shell", "sh"]:
                exitcode, logs, image = self.run_code(code, lang=lang, **self._code_execution_config)
            elif lang in PYTHON_VARIANTS:
                if code.startswith("# filename: "):
                    filename = code[11 : code.find("\n")].strip()
                else:
                    filename = None
                exitcode, logs, image = self.run_code(
                    code,
                    lang="python",
                    filename=filename,
                    **self._code_execution_config,
                )
            else:
                # In case the language is not supported, we return an error message.
                exitcode, logs, image = (
                    1,
                    f"unknown language {lang}",
                    None,
                )
                # raise NotImplementedError
            if image is not None:
                self._code_execution_config["use_docker"] = image
            logs_all += "\n" + logs
            if exitcode != 0:
                return exitcode, logs_all
        return exitcode, logs_all

    @staticmethod
    def _format_json_str(jstr):
        """Remove newlines outside of quotes, and handle JSON escape sequences.

        1. this function removes the newline in the query outside of quotes otherwise json.loads(s) will fail.
            Ex 1:
            "{\n"tool": "python",\n"query": "print('hello')\nprint('world')"\n}" -> "{"tool": "python","query": "print('hello')\nprint('world')"}"
            Ex 2:
            "{\n  \"location\": \"Boston, MA\"\n}" -> "{"location": "Boston, MA"}"

        2. this function also handles JSON escape sequences inside quotes.
            Ex 1:
            '{"args": "a\na\na\ta"}' -> '{"args": "a\\na\\na\\ta"}'
        """
        result = []
        inside_quotes = False
        last_char = " "
        for char in jstr:
            if last_char != "\\" and char == '"':
                inside_quotes = not inside_quotes
            last_char = char
            if not inside_quotes and char == "\n":
                continue
            if inside_quotes and char == "\n":
                char = "\\n"
            if inside_quotes and char == "\t":
                char = "\\t"
            result.append(char)
        return "".join(result)

    def execute_function(self, func_call, verbose: bool = False) -> Tuple[bool, Dict[str, Any]]:
        """Execute a function call and return the result.

        Override this function to modify the way to execute function and tool calls.

        Args:
            func_call: a dictionary extracted from openai message at "function_call" or "tool_calls" with keys "name" and "arguments".

        Returns:
            A tuple of (is_exec_success, result_dict).
            is_exec_success (boolean): whether the execution is successful.
            result_dict: a dictionary with keys "name", "role", and "content". Value of "role" is "function".

        "function_call" deprecated as of [OpenAI API v1.1.0](https://github.com/openai/openai-python/releases/tag/v1.1.0)
        See https://platform.openai.com/docs/api-reference/chat/create#chat-create-function_call
        """
        iostream = IOStream.get_default()

        func_name = func_call.get("name", "")
        func = self._function_map.get(func_name, None)

        is_exec_success = False
        if func is not None:
            # Extract arguments from a json-like string and put it into a dict.
            input_string = self._format_json_str(func_call.get("arguments", "{}"))
            try:
                arguments = json.loads(input_string)
            except json.JSONDecodeError as e:
                arguments = None
                content = f"Error: {e}\n The argument must be in JSON format."

            # Try to execute the function
            if arguments is not None:
                iostream.print(
                    colored(f"\n>>>>>>>> EXECUTING FUNCTION {func_name}...", "magenta"),
                    flush=True,
                )
                try:
                    content = func(**arguments)
                    is_exec_success = True
                except Exception as e:
                    content = f"Error: {e}"
        else:
            content = f"Error: Function {func_name} not found."

        if verbose:
            iostream.print(
                colored(f"\nInput arguments: {arguments}\nOutput:\n{content}", "magenta"),
                flush=True,
            )

        return is_exec_success, {
            "name": func_name,
            "role": "function",
            "content": content,
        }

    async def a_execute_function(self, func_call):
        """Execute an async function call and return the result.

        Override this function to modify the way async functions and tools are executed.

        Args:
            func_call: a dictionary extracted from openai message at key "function_call" or "tool_calls" with keys "name" and "arguments".

        Returns:
            A tuple of (is_exec_success, result_dict).
            is_exec_success (boolean): whether the execution is successful.
            result_dict: a dictionary with keys "name", "role", and "content". Value of "role" is "function".

        "function_call" deprecated as of [OpenAI API v1.1.0](https://github.com/openai/openai-python/releases/tag/v1.1.0)
        See https://platform.openai.com/docs/api-reference/chat/create#chat-create-function_call
        """
        iostream = IOStream.get_default()

        func_name = func_call.get("name", "")
        func = self._function_map.get(func_name, None)

        is_exec_success = False
        if func is not None:
            # Extract arguments from a json-like string and put it into a dict.
            input_string = self._format_json_str(func_call.get("arguments", "{}"))
            try:
                arguments = json.loads(input_string)
            except json.JSONDecodeError as e:
                arguments = None
                content = f"Error: {e}\n The argument must be in JSON format."

            # Try to execute the function
            if arguments is not None:
                iostream.print(
                    colored(f"\n>>>>>>>> EXECUTING ASYNC FUNCTION {func_name}...", "magenta"),
                    flush=True,
                )
                try:
                    if inspect.iscoroutinefunction(func):
                        content = await func(**arguments)
                    else:
                        # Fallback to sync function if the function is not async
                        content = func(**arguments)
                    is_exec_success = True
                except Exception as e:
                    content = f"Error: {e}"
        else:
            content = f"Error: Function {func_name} not found."

        return is_exec_success, {
            "name": func_name,
            "role": "function",
            "content": content,
        }

    def generate_init_message(self, message: Union[Dict, str, None], **kwargs) -> Union[str, Dict]:
        """Generate the initial message for the agent.
        If message is None, input() will be called to get the initial message.

        Args:
            message (str or None): the message to be processed.
            **kwargs: any additional information. It has the following reserved fields:
                "carryover": a string or a list of string to specify the carryover information to be passed to this chat. It can be a string or a list of string.
                    If provided, we will combine this carryover with the "message" content when generating the initial chat
                    message.
        Returns:
            str or dict: the processed message.
        """
        if message is None:
            message = self.get_human_input(">")

        return self._handle_carryover(message, kwargs)

    def _handle_carryover(self, message: Union[str, Dict], kwargs: dict) -> Union[str, Dict]:
        if not kwargs.get("carryover"):
            return message

        if isinstance(message, str):
            return self._process_carryover(message, kwargs)

        elif isinstance(message, dict):
            if isinstance(message.get("content"), str):
                # Makes sure the original message is not mutated
                message = message.copy()
                message["content"] = self._process_carryover(message["content"], kwargs)
            elif isinstance(message.get("content"), list):
                # Makes sure the original message is not mutated
                message = message.copy()
                message["content"] = self._process_multimodal_carryover(message["content"], kwargs)
        else:
            raise InvalidCarryOverType("Carryover should be a string or a list of strings.")

        return message

    def _process_carryover(self, content: str, kwargs: dict) -> str:
        # Makes sure there's a carryover
        if not kwargs.get("carryover"):
            return content

        # if carryover is string
        if isinstance(kwargs["carryover"], str):
            content += "\nContext: \n" + kwargs["carryover"]
        elif isinstance(kwargs["carryover"], list):
            content += "\nContext: \n" + ("\n").join([_post_process_carryover_item(t) for t in kwargs["carryover"]])
        else:
            raise InvalidCarryOverType(
                "Carryover should be a string or a list of strings. Not adding carryover to the message."
            )
        return content

    def _process_multimodal_carryover(self, content: List[Dict], kwargs: dict) -> List[Dict]:
        """Prepends the context to a multimodal message."""
        # Makes sure there's a carryover
        if not kwargs.get("carryover"):
            return content

        return [{"type": "text", "text": self._process_carryover("", kwargs)}] + content

    async def a_generate_init_message(self, message: Union[Dict, str, None], **kwargs) -> Union[str, Dict]:
        """Generate the initial message for the agent.
        If message is None, input() will be called to get the initial message.

        Args:
            Please refer to `generate_init_message` for the description of the arguments.

        Returns:
            str or dict: the processed message.
        """
        if message is None:
            message = await self.a_get_human_input(">")

        return self._handle_carryover(message, kwargs)

    def register_function(self, function_map: Dict[str, Union[Callable, None]]):
        """Register functions to the agent.

        Args:
            function_map: a dictionary mapping function names to functions. if function_map[name] is None, the function will be removed from the function_map.
        """
        for name, func in function_map.items():
            self._assert_valid_name(name)
            if func is None and name not in self._function_map.keys():
                warnings.warn(f"The function {name} to remove doesn't exist", name)
            if name in self._function_map:
                warnings.warn(f"Function '{name}' is being overridden.", UserWarning)
        self._function_map.update(function_map)
        self._function_map = {k: v for k, v in self._function_map.items() if v is not None}

    def update_function_signature(self, func_sig: Union[str, Dict], is_remove: None):
        """update a function_signature in the LLM configuration for function_call.

        Args:
            func_sig (str or dict): description/name of the function to update/remove to the model. See: https://platform.openai.com/docs/api-reference/chat/create#chat/create-functions
            is_remove: whether removing the function from llm_config with name 'func_sig'

        Deprecated as of [OpenAI API v1.1.0](https://github.com/openai/openai-python/releases/tag/v1.1.0)
        See https://platform.openai.com/docs/api-reference/chat/create#chat-create-function_call
        """

        if not isinstance(self.llm_config, dict):
            error_msg = "To update a function signature, agent must have an llm_config"
            logger.error(error_msg)
            raise AssertionError(error_msg)

        if is_remove:
            if "functions" not in self.llm_config.keys():
                error_msg = "The agent config doesn't have function {name}.".format(name=func_sig)
                logger.error(error_msg)
                raise AssertionError(error_msg)
            else:
                self.llm_config["functions"] = [
                    func for func in self.llm_config["functions"] if func["name"] != func_sig
                ]
        else:
            if not isinstance(func_sig, dict):
                raise ValueError(
                    f"The function signature must be of the type dict. Received function signature type {type(func_sig)}"
                )

            self._assert_valid_name(func_sig["name"])
            if "functions" in self.llm_config.keys():
                if any(func["name"] == func_sig["name"] for func in self.llm_config["functions"]):
                    warnings.warn(f"Function '{func_sig['name']}' is being overridden.", UserWarning)

                self.llm_config["functions"] = [
                    func for func in self.llm_config["functions"] if func.get("name") != func_sig["name"]
                ] + [func_sig]
            else:
                self.llm_config["functions"] = [func_sig]

        if len(self.llm_config["functions"]) == 0:
            del self.llm_config["functions"]

        self.client = OpenAIWrapper(**self.llm_config)

    def update_tool_signature(self, tool_sig: Union[str, Dict], is_remove: None):
        """update a tool_signature in the LLM configuration for tool_call.

        Args:
            tool_sig (str or dict): description/name of the tool to update/remove to the model. See: https://platform.openai.com/docs/api-reference/chat/create#chat-create-tools
            is_remove: whether removing the tool from llm_config with name 'tool_sig'
        """

        if not self.llm_config:
            error_msg = "To update a tool signature, agent must have an llm_config"
            logger.error(error_msg)
            raise AssertionError(error_msg)

        if is_remove:
            if "tools" not in self.llm_config.keys():
                error_msg = "The agent config doesn't have tool {name}.".format(name=tool_sig)
                logger.error(error_msg)
                raise AssertionError(error_msg)
            else:
                self.llm_config["tools"] = [
                    tool for tool in self.llm_config["tools"] if tool["function"]["name"] != tool_sig
                ]
        else:
            if not isinstance(tool_sig, dict):
                raise ValueError(
                    f"The tool signature must be of the type dict. Received tool signature type {type(tool_sig)}"
                )
            self._assert_valid_name(tool_sig["function"]["name"])
            if "tools" in self.llm_config:
                if any(tool["function"]["name"] == tool_sig["function"]["name"] for tool in self.llm_config["tools"]):
                    warnings.warn(f"Function '{tool_sig['function']['name']}' is being overridden.", UserWarning)
                self.llm_config["tools"] = [
                    tool
                    for tool in self.llm_config["tools"]
                    if tool.get("function", {}).get("name") != tool_sig["function"]["name"]
                ] + [tool_sig]
            else:
                self.llm_config["tools"] = [tool_sig]

        if len(self.llm_config["tools"]) == 0:
            del self.llm_config["tools"]

        self.client = OpenAIWrapper(**self.llm_config)

    def can_execute_function(self, name: Union[List[str], str]) -> bool:
        """Whether the agent can execute the function."""
        names = name if isinstance(name, list) else [name]
        return all([n in self._function_map for n in names])

    @property
    def function_map(self) -> Dict[str, Callable]:
        """Return the function map."""
        return self._function_map

    def _wrap_function(self, func: F) -> F:
        """Wrap the function to dump the return value to json.

        Handles both sync and async functions.

        Args:
            func: the function to be wrapped.

        Returns:
            The wrapped function.
        """

        @load_basemodels_if_needed
        @functools.wraps(func)
        def _wrapped_func(*args, **kwargs):
            retval = func(*args, **kwargs)
            if logging_enabled():
                log_function_use(self, func, kwargs, retval)
            return serialize_to_str(retval)

        @load_basemodels_if_needed
        @functools.wraps(func)
        async def _a_wrapped_func(*args, **kwargs):
            retval = await func(*args, **kwargs)
            if logging_enabled():
                log_function_use(self, func, kwargs, retval)
            return serialize_to_str(retval)

        wrapped_func = _a_wrapped_func if inspect.iscoroutinefunction(func) else _wrapped_func

        # needed for testing
        wrapped_func._origin = func

        return wrapped_func

    def register_for_llm(
        self,
        *,
        name: Optional[str] = None,
        description: Optional[str] = None,
        api_style: Literal["function", "tool"] = "tool",
    ) -> Callable[[F], F]:
        """Decorator factory for registering a function to be used by an agent.

        It's return value is used to decorate a function to be registered to the agent. The function uses type hints to
        specify the arguments and return type. The function name is used as the default name for the function,
        but a custom name can be provided. The function description is used to describe the function in the
        agent's configuration.

        Args:
            name (optional(str)): name of the function. If None, the function name will be used (default: None).
            description (optional(str)): description of the function (default: None). It is mandatory
                for the initial decorator, but the following ones can omit it.
            api_style: (literal): the API style for function call.
                For Azure OpenAI API, use version 2023-12-01-preview or later.
                `"function"` style will be deprecated. For earlier version use
                `"function"` if `"tool"` doesn't work.
                See [Azure OpenAI documentation](https://learn.microsoft.com/en-us/azure/ai-services/openai/how-to/function-calling?tabs=python) for details.

        Returns:
            The decorator for registering a function to be used by an agent.

        Examples:
            ```
            @user_proxy.register_for_execution()
            @agent2.register_for_llm()
            @agent1.register_for_llm(description="This is a very useful function")
            def my_function(a: Annotated[str, "description of a parameter"] = "a", b: int, c=3.14) -> str:
                 return a + str(b * c)
            ```

            For Azure OpenAI versions prior to 2023-12-01-preview, set `api_style`
            to `"function"` if `"tool"` doesn't work:
            ```
            @agent2.register_for_llm(api_style="function")
            def my_function(a: Annotated[str, "description of a parameter"] = "a", b: int, c=3.14) -> str:
                 return a + str(b * c)
            ```

        """

        def _decorator(func: F) -> F:
            """Decorator for registering a function to be used by an agent.

            Args:
                func: the function to be registered.

            Returns:
                The function to be registered, with the _description attribute set to the function description.

            Raises:
                ValueError: if the function description is not provided and not propagated by a previous decorator.
                RuntimeError: if the LLM config is not set up before registering a function.

            """
            # name can be overwritten by the parameter, by default it is the same as function name
            if name:
                func._name = name
            elif not hasattr(func, "_name"):
                func._name = func.__name__

            # description is propagated from the previous decorator, but it is mandatory for the first one
            if description:
                func._description = description
            else:
                if not hasattr(func, "_description"):
                    raise ValueError("Function description is required, none found.")

            # get JSON schema for the function
            f = get_function_schema(func, name=func._name, description=func._description)

            # register the function to the agent if there is LLM config, raise an exception otherwise
            if self.llm_config is None:
                raise RuntimeError("LLM config must be setup before registering a function for LLM.")

            if api_style == "function":
                f = f["function"]
                self.update_function_signature(f, is_remove=False)
            elif api_style == "tool":
                self.update_tool_signature(f, is_remove=False)
            else:
                raise ValueError(f"Unsupported API style: {api_style}")

            return func

        return _decorator

    def register_for_execution(
        self,
        name: Optional[str] = None,
    ) -> Callable[[F], F]:
        """Decorator factory for registering a function to be executed by an agent.

        It's return value is used to decorate a function to be registered to the agent.

        Args:
            name (optional(str)): name of the function. If None, the function name will be used (default: None).

        Returns:
            The decorator for registering a function to be used by an agent.

        Examples:
            ```
            @user_proxy.register_for_execution()
            @agent2.register_for_llm()
            @agent1.register_for_llm(description="This is a very useful function")
            def my_function(a: Annotated[str, "description of a parameter"] = "a", b: int, c=3.14):
                 return a + str(b * c)
            ```

        """

        def _decorator(func: F) -> F:
            """Decorator for registering a function to be used by an agent.

            Args:
                func: the function to be registered.

            Returns:
                The function to be registered, with the _description attribute set to the function description.

            Raises:
                ValueError: if the function description is not provided and not propagated by a previous decorator.

            """
            # name can be overwritten by the parameter, by default it is the same as function name
            if name:
                func._name = name
            elif not hasattr(func, "_name"):
                func._name = func.__name__

            self.register_function({func._name: self._wrap_function(func)})

            return func

        return _decorator

    def register_model_client(self, model_client_cls: ModelClient, **kwargs):
        """Register a model client.

        Args:
            model_client_cls: A custom client class that follows the Client interface
            **kwargs: The kwargs for the custom client class to be initialized with
        """
        self.client.register_model_client(model_client_cls, **kwargs)

    def register_hook(self, hookable_method: str, hook: Callable):
        """
        Registers a hook to be called by a hookable method, in order to add a capability to the agent.
        Registered hooks are kept in lists (one per hookable method), and are called in their order of registration.

        Args:
            hookable_method: A hookable method name implemented by ConversableAgent.
            hook: A method implemented by a subclass of AgentCapability.
        """
        assert hookable_method in self.hook_lists, f"{hookable_method} is not a hookable method."
        hook_list = self.hook_lists[hookable_method]
        assert hook not in hook_list, f"{hook} is already registered as a hook."
        hook_list.append(hook)

    def process_all_messages_before_reply(self, messages: List[Dict]) -> List[Dict]:
        """
        Calls any registered capability hooks to process all messages, potentially modifying the messages.
        """
        hook_list = self.hook_lists["process_all_messages_before_reply"]
        # If no hooks are registered, or if there are no messages to process, return the original message list.
        if len(hook_list) == 0 or messages is None:
            return messages

        # Call each hook (in order of registration) to process the messages.
        processed_messages = messages
        for hook in hook_list:
            processed_messages = hook(processed_messages)
        return processed_messages

    def process_last_received_message(self, messages: List[Dict]) -> List[Dict]:
        """
        Calls any registered capability hooks to use and potentially modify the text of the last message,
        as long as the last message is not a function call or exit command.
        """

        # If any required condition is not met, return the original message list.
        hook_list = self.hook_lists["process_last_received_message"]
        if len(hook_list) == 0:
            return messages  # No hooks registered.
        if messages is None:
            return None  # No message to process.
        if len(messages) == 0:
            return messages  # No message to process.
        last_message = messages[-1]
        if "function_call" in last_message:
            return messages  # Last message is a function call.
        if "context" in last_message:
            return messages  # Last message contains a context key.
        if "content" not in last_message:
            return messages  # Last message has no content.

        user_content = last_message["content"]
        if not isinstance(user_content, str) and not isinstance(user_content, list):
            # if the user_content is a string, it is for regular LLM
            # if the user_content is a list, it should follow the multimodal LMM format.
            return messages
        if user_content == "exit":
            return messages  # Last message is an exit command.

        # Call each hook (in order of registration) to process the user's message.
        processed_user_content = user_content
        for hook in hook_list:
            processed_user_content = hook(processed_user_content)

        if processed_user_content == user_content:
            return messages  # No hooks actually modified the user's message.

        # Replace the last user message with the expanded one.
        messages = messages.copy()
        messages[-1]["content"] = processed_user_content
        return messages

    def print_usage_summary(self, mode: Union[str, List[str]] = ["actual", "total"]) -> None:
        """Print the usage summary."""
        iostream = IOStream.get_default()

        if self.client is None:
            iostream.print(f"No cost incurred from agent '{self.name}'.")
        else:
            iostream.print(f"Agent '{self.name}':")
            self.client.print_usage_summary(mode)

    def get_actual_usage(self) -> Union[None, Dict[str, int]]:
        """Get the actual usage summary."""
        if self.client is None:
            return None
        else:
            return self.client.actual_usage_summary

    def get_total_usage(self) -> Union[None, Dict[str, int]]:
        """Get the total usage summary."""
        if self.client is None:
            return None
        else:
            return self.client.total_usage_summary


def register_function(
    f: Callable[..., Any],
    *,
    caller: ConversableAgent,
    executor: ConversableAgent,
    name: Optional[str] = None,
    description: str,
) -> None:
    """Register a function to be proposed by an agent and executed for an executor.

    This function can be used instead of function decorators `@ConversationAgent.register_for_llm` and
    `@ConversationAgent.register_for_execution`.

    Args:
        f: the function to be registered.
        caller: the agent calling the function, typically an instance of ConversableAgent.
        executor: the agent executing the function, typically an instance of UserProxy.
        name: name of the function. If None, the function name will be used (default: None).
        description: description of the function. The description is used by LLM to decode whether the function
            is called. Make sure the description is properly describing what the function does or it might not be
            called by LLM when needed.

    """
    f = caller.register_for_llm(name=name, description=description)(f)
    executor.register_for_execution(name=name)(f)<|MERGE_RESOLUTION|>--- conflicted
+++ resolved
@@ -85,11 +85,8 @@
         description: Optional[str] = None,
         chat_messages: Optional[Dict[Agent, List[Dict]]] = None,
         silent: Optional[bool] = None,
-<<<<<<< HEAD
         context_variables: Optional[Dict[str, Any]] = None,
-=======
         response_format: Optional[BaseModel] = None,
->>>>>>> 321e833d
     ):
         """
         Args:
@@ -140,13 +137,10 @@
                 resume previous had conversations. Defaults to an empty chat history.
             silent (bool or None): (Experimental) whether to print the message sent. If None, will use the value of
                 silent in each function.
-<<<<<<< HEAD
             context_variables (dict or None): Context variables that provide a persistent context for the agent.
                 The passed in context variables will be deep-copied, not referenced.
                 Only used in Swarms at this stage.
-=======
-            response_format(BaseModel): Used to specify structured response format for the agent. Not available for all LLMs.
->>>>>>> 321e833d
+            response_format (BaseModel): Used to specify structured response format for the agent. Currently only available for the OpenAI client.
         """
         # we change code_execution_config below and we have to make sure we don't change the input
         # in case of UserProxyAgent, without this we could even change the default value {}
