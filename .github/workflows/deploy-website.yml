name: Deploy Redirect Page

on:
  push:
    branches: [main]
    path:
      - ".github/workflows/deploy-website.yml"
  workflow_dispatch:
permissions:
  contents: write
jobs:
  deploy:
    runs-on: ubuntu-latest
    steps:
<<<<<<< HEAD
      # Step 1: Check out the repository
      - name: Checkout repository
        uses: actions/checkout@v4

      # Step 2: Create a fresh redirect HTML file
      - name: Create redirect HTML
        run: |
          mkdir -p dist
          cat > dist/index.html << 'EOF'
          <!DOCTYPE html>
          <html>
            <head>
              <meta charset="UTF-8">
              <meta http-equiv="refresh" content="0; url=https://ag2ai.mintlify.app">
              <script>window.location.href = "https://ag2ai.mintlify.app";</script>
              <title>Page Redirection</title>
            </head>
            <body>
              If you are not redirected automatically, follow this <a href="https://ag2ai.mintlify.app">link to the new documentation</a>.
            </body>
          </html>
          EOF

      # Step 3: Deploy to gh-pages branch
=======
      - uses: actions/checkout@v4
        with:
          lfs: true
      - uses: actions/setup-node@v4
        with:
          node-version: 18.x
      - name: setup python
        uses: actions/setup-python@v5
        with:
          python-version: "3.12"
      - name: pydoc-markdown install
        run: |
          python -m pip install --upgrade pip
          pip install pydoc-markdown pyyaml termcolor
          # Pin databind packages as version 4.5.0 is not compatible with pydoc-markdown.
          pip install databind.core==4.4.2 databind.json==4.4.2
      - name: pydoc-markdown run
        run: |
          pydoc-markdown
      - name: quarto install
        working-directory: ${{ runner.temp }}
        run: |
          wget -q https://github.com/quarto-dev/quarto-cli/releases/download/v1.5.23/quarto-1.5.23-linux-amd64.tar.gz
          tar -xzf quarto-1.5.23-linux-amd64.tar.gz
          echo "$(pwd)/quarto-1.5.23/bin/" >> $GITHUB_PATH
      - name: Process notebooks
        run: |
          python process_notebooks.py render
      - name: Test Build
        run: |
          if [ -e yarn.lock ]; then
          yarn install --frozen-lockfile --ignore-engines
          yarn build
          elif [ -e package-lock.json ]; then
          npm ci
          npm run build
          else
          npm i --legacy-peer-deps
          npm run build
          fi
  gh-release:
    if: github.event_name != 'pull_request'
    runs-on: ubuntu-latest
    defaults:
      run:
        working-directory: website
    steps:
      - uses: actions/checkout@v4
        with:
          lfs: true
      - uses: actions/setup-node@v4
        with:
          node-version: 18.x
      - name: setup python
        uses: actions/setup-python@v5
        with:
          python-version: "3.12"
      - name: pydoc-markdown install
        run: |
          python -m pip install --upgrade pip
          pip install pydoc-markdown pyyaml termcolor
          # Pin databind packages as version 4.5.0 is not compatible with pydoc-markdown.
          pip install databind.core==4.4.2 databind.json==4.4.2
      - name: pydoc-markdown run
        run: |
          pydoc-markdown
      - name: quarto install
        working-directory: ${{ runner.temp }}
        run: |
          wget -q https://github.com/quarto-dev/quarto-cli/releases/download/v1.5.23/quarto-1.5.23-linux-amd64.tar.gz
          tar -xzf quarto-1.5.23-linux-amd64.tar.gz
          echo "$(pwd)/quarto-1.5.23/bin/" >> $GITHUB_PATH
      - name: Process notebooks
        run: |
          python process_notebooks.py render
      - name: Build website
        run: |
          if [ -e yarn.lock ]; then
          yarn install --frozen-lockfile --ignore-engines
          yarn build
          elif [ -e package-lock.json ]; then
          npm ci
          npm run build
          else
          npm i --legacy-peer-deps
          npm run build
          fi
>>>>>>> f866f1f5
      - name: Deploy to GitHub Pages
        uses: peaceiris/actions-gh-pages@v3
        with:
          github_token: ${{ secrets.GITHUB_TOKEN }}
          publish_dir: ./dist
          force_orphan: true
          user_name: 'github-actions[bot]'
          user_email: 'github-actions[bot]@users.noreply.github.com'
          commit_message: 'Deploy redirect page'<|MERGE_RESOLUTION|>--- conflicted
+++ resolved
@@ -3,7 +3,7 @@
 on:
   push:
     branches: [main]
-    path:
+    paths:
       - ".github/workflows/deploy-website.yml"
   workflow_dispatch:
 permissions:
@@ -12,7 +12,6 @@
   deploy:
     runs-on: ubuntu-latest
     steps:
-<<<<<<< HEAD
       # Step 1: Check out the repository
       - name: Checkout repository
         uses: actions/checkout@v4
@@ -37,95 +36,6 @@
           EOF
 
       # Step 3: Deploy to gh-pages branch
-=======
-      - uses: actions/checkout@v4
-        with:
-          lfs: true
-      - uses: actions/setup-node@v4
-        with:
-          node-version: 18.x
-      - name: setup python
-        uses: actions/setup-python@v5
-        with:
-          python-version: "3.12"
-      - name: pydoc-markdown install
-        run: |
-          python -m pip install --upgrade pip
-          pip install pydoc-markdown pyyaml termcolor
-          # Pin databind packages as version 4.5.0 is not compatible with pydoc-markdown.
-          pip install databind.core==4.4.2 databind.json==4.4.2
-      - name: pydoc-markdown run
-        run: |
-          pydoc-markdown
-      - name: quarto install
-        working-directory: ${{ runner.temp }}
-        run: |
-          wget -q https://github.com/quarto-dev/quarto-cli/releases/download/v1.5.23/quarto-1.5.23-linux-amd64.tar.gz
-          tar -xzf quarto-1.5.23-linux-amd64.tar.gz
-          echo "$(pwd)/quarto-1.5.23/bin/" >> $GITHUB_PATH
-      - name: Process notebooks
-        run: |
-          python process_notebooks.py render
-      - name: Test Build
-        run: |
-          if [ -e yarn.lock ]; then
-          yarn install --frozen-lockfile --ignore-engines
-          yarn build
-          elif [ -e package-lock.json ]; then
-          npm ci
-          npm run build
-          else
-          npm i --legacy-peer-deps
-          npm run build
-          fi
-  gh-release:
-    if: github.event_name != 'pull_request'
-    runs-on: ubuntu-latest
-    defaults:
-      run:
-        working-directory: website
-    steps:
-      - uses: actions/checkout@v4
-        with:
-          lfs: true
-      - uses: actions/setup-node@v4
-        with:
-          node-version: 18.x
-      - name: setup python
-        uses: actions/setup-python@v5
-        with:
-          python-version: "3.12"
-      - name: pydoc-markdown install
-        run: |
-          python -m pip install --upgrade pip
-          pip install pydoc-markdown pyyaml termcolor
-          # Pin databind packages as version 4.5.0 is not compatible with pydoc-markdown.
-          pip install databind.core==4.4.2 databind.json==4.4.2
-      - name: pydoc-markdown run
-        run: |
-          pydoc-markdown
-      - name: quarto install
-        working-directory: ${{ runner.temp }}
-        run: |
-          wget -q https://github.com/quarto-dev/quarto-cli/releases/download/v1.5.23/quarto-1.5.23-linux-amd64.tar.gz
-          tar -xzf quarto-1.5.23-linux-amd64.tar.gz
-          echo "$(pwd)/quarto-1.5.23/bin/" >> $GITHUB_PATH
-      - name: Process notebooks
-        run: |
-          python process_notebooks.py render
-      - name: Build website
-        run: |
-          if [ -e yarn.lock ]; then
-          yarn install --frozen-lockfile --ignore-engines
-          yarn build
-          elif [ -e package-lock.json ]; then
-          npm ci
-          npm run build
-          else
-          npm i --legacy-peer-deps
-          npm run build
-          fi
->>>>>>> f866f1f5
       - name: Deploy to GitHub Pages
         uses: peaceiris/actions-gh-pages@v3
         with:
