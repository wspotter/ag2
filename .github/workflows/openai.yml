# This workflow will install Python dependencies and run tests with a variety of Python versions
# For more information see: https://help.github.com/actions/language-and-framework-guides/using-python-with-github-actions

name: OpenAI

on:
  pull_request:
    branches: ["main"]
    paths:
      - "autogen/**"
      - "test/**"
      - "notebook/agentchat_auto_feedback_from_code_execution.ipynb"
      - "notebook/agentchat_function_call.ipynb"
      - "notebook/agentchat_groupchat_finite_state_machine.ipynb"
      - ".github/workflows/openai.yml"
permissions:
  {}
  # actions: read
  # checks: read
  # contents: read
  # deployments: read

jobs:
  test:
    strategy:
      matrix:
        os: [ubuntu-latest]
        python-version: ["3.9", "3.10", "3.11", "3.12", "3.13"]
    runs-on: ${{ matrix.os }}
    environment: openai1
    services:
      redis:
        image: redis
        ports:
          - 6379:6379
        options: --entrypoint redis-server
    steps:
      # checkout to pr branch
      - name: Checkout
        uses: actions/checkout@v4
        with:
          ref: ${{ github.event.pull_request.head.sha }}
      - name: Set up Python ${{ matrix.python-version }}
        uses: actions/setup-python@v5
        with:
          python-version: ${{ matrix.python-version }}
      - name: Install packages and dependencies
        run: |
          docker --version
          python -m pip install --upgrade pip wheel
          pip install -e.
          python -c "import autogen"
          pip install pytest-cov>=5 pytest-asyncio
      - name: Install packages for test when needed
        if: matrix.python-version == '3.9'
        run: |
          pip install docker
<<<<<<< HEAD
          pip install -e .[redis,interop-crewai]
=======
          pip install -e .[redis,interop-crewai,interop-langchain]
>>>>>>> d2f0c536
      - name: Coverage
        if: matrix.python-version == '3.9'
        env:
          OPENAI_API_KEY: ${{ secrets.OPENAI_API_KEY }}
          AZURE_OPENAI_API_KEY: ${{ secrets.AZURE_OPENAI_API_KEY }}
          AZURE_OPENAI_API_BASE: ${{ secrets.AZURE_OPENAI_API_BASE }}
          OAI_CONFIG_LIST: ${{ secrets.OAI_CONFIG_LIST }}
        run: |
          pytest test --ignore=test/agentchat/contrib --durations=10 --durations-min=1.0
      - name: Coverage and check notebook outputs
        if: matrix.python-version != '3.9'
        env:
          OPENAI_API_KEY: ${{ secrets.OPENAI_API_KEY }}
          AZURE_OPENAI_API_KEY: ${{ secrets.AZURE_OPENAI_API_KEY }}
          AZURE_OPENAI_API_BASE: ${{ secrets.AZURE_OPENAI_API_BASE }}
          WOLFRAM_ALPHA_APPID: ${{ secrets.WOLFRAM_ALPHA_APPID }}
          OAI_CONFIG_LIST: ${{ secrets.OAI_CONFIG_LIST }}
        run: |
          pip install nbconvert nbformat ipykernel
          pytest test/test_notebook.py --durations=10 --durations-min=1.0
          cat "$(pwd)/test/executed_openai_notebook_output.txt"
      - name: Upload coverage to Codecov
        uses: codecov/codecov-action@v3
        with:
          file: ./coverage.xml
          flags: unittests<|MERGE_RESOLUTION|>--- conflicted
+++ resolved
@@ -55,11 +55,7 @@
         if: matrix.python-version == '3.9'
         run: |
           pip install docker
-<<<<<<< HEAD
-          pip install -e .[redis,interop-crewai]
-=======
           pip install -e .[redis,interop-crewai,interop-langchain]
->>>>>>> d2f0c536
       - name: Coverage
         if: matrix.python-version == '3.9'
         env:
